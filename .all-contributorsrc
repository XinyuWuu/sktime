--- conflicted
+++ resolved
@@ -2618,7 +2618,6 @@
       ]
     },
     {
-<<<<<<< HEAD
       "login": "Xinyu-Wu-0000",
       "name": "Xinyu Wu",
       "avatar_url": "https://avatars.githubusercontent.com/u/57612792?v=4",
@@ -2628,15 +2627,15 @@
         "code",
         "test"
       ]
-=======
+    },
+    {
       "login": "meraldoantonio",
       "name": "Meraldo Antonio",
       "avatar_url": "https://avatars.githubusercontent.com/u/37468543?v=4",
       "profile": "https://github.com/meraldoantonio",
       "contributions": [
         "doc"
-       ]
->>>>>>> fae5cbb4
+      ]
     },
     {
       "login": "memeo-pro",
