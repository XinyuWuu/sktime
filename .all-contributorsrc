{
  "projectName": "sktime",
  "projectOwner": "sktime",
  "repoType": "github",
  "repoHost": "https://github.com",
  "commitConvention": "none",
  "files": [
    "CONTRIBUTORS.md"
  ],
  "imageSize": 100,
  "contributorsPerLine": 9,
  "contributorsSortAlphabetically": true,
  "badgeTemplate": "[![All Contributors](https://img.shields.io/badge/all_contributors-<%= contributors.length %>-orange.svg)](#contributors)",
  "skipCi": true,
  "contributors": [
    {
      "login": "fkiraly",
      "name": "Franz Kiraly",
      "avatar_url": "https://avatars1.githubusercontent.com/u/7985502?v=4",
      "profile": "https://github.com/fkiraly",
      "contributions": [
        "blog",
        "bug",
        "business",
        "code",
        "doc",
        "design",
        "eventOrganizing",
        "example",
        "financial",
        "fundingFinding",
        "ideas",
        "maintenance",
        "mentoring",
        "projectManagement",
        "question",
        "review",
        "talk",
        "test",
        "tutorial",
        "video"
      ]
    },
    {
      "login": "sajaysurya",
      "name": "Sajaysurya Ganesh",
      "avatar_url": "https://avatars2.githubusercontent.com/u/25329624?v=4",
      "profile": "https://sajay.online",
      "contributions": [
        "code",
        "doc",
        "design",
        "example",
        "ideas",
        "test",
        "tutorial"
      ]
    },
    {
      "login": "Tomiiwa",
      "name": "Ireoluwatomiwa",
      "avatar_url": "https://avatars.githubusercontent.com/u/61966277?v=4",
      "profile": "https://www.linkedin.com/in/ireoluwatomiwa-sanusi/",
      "contributions": [
        "doc"
      ]
    },
    {
      "login": "TonyBagnall",
      "name": "Tony Bagnall",
      "avatar_url": "https://avatars1.githubusercontent.com/u/9594042?v=4",
      "profile": "http://www.timeseriesclassification.com",
      "contributions": [
        "code",
        "business",
        "doc",
        "design",
        "eventOrganizing",
        "fundingFinding",
        "ideas",
        "projectManagement",
        "question",
        "review",
        "talk",
        "data"
      ]
    },
    {
      "login": "jasonlines",
      "name": "Jason Lines",
      "avatar_url": "https://avatars1.githubusercontent.com/u/38794632?v=4",
      "profile": "http://www.timeseriesclassification.com",
      "contributions": [
        "code",
        "business",
        "doc",
        "design",
        "eventOrganizing",
        "fundingFinding",
        "ideas",
        "projectManagement",
        "question",
        "review",
        "talk",
        "example"
      ]
    },
    {
      "login": "mloning",
      "name": "Markus Löning",
      "avatar_url": "https://avatars3.githubusercontent.com/u/21020482?v=4",
      "profile": "https://github.com/mloning",
      "contributions": [
        "code",
        "test",
        "maintenance",
        "platform",
        "review",
        "infra",
        "example",
        "bug",
        "tutorial",
        "business",
        "doc",
        "design",
        "eventOrganizing",
        "fundingFinding",
        "ideas",
        "projectManagement",
        "question",
        "talk",
        "mentoring",
        "video"
      ]
    },
    {
      "login": "goastler",
      "name": "George Oastler",
      "avatar_url": "https://avatars0.githubusercontent.com/u/7059456?v=4",
      "profile": "https://github.com/goastler",
      "contributions": [
        "code",
        "test",
        "platform",
        "example",
        "doc"
      ]
    },
    {
      "login": "ViktorKaz",
      "name": "ViktorKaz",
      "avatar_url": "https://avatars0.githubusercontent.com/u/33499138?v=4",
      "profile": "https://github.com/ViktorKaz",
      "contributions": [
        "code",
        "doc",
        "design"
      ]
    },
    {
      "login": "MatthewMiddlehurst",
      "name": "Matthew Middlehurst",
      "avatar_url": "https://avatars0.githubusercontent.com/u/25731235?v=4",
      "profile": "http://www.timeseriesclassification.com",
      "contributions": [
        "code",
        "doc",
        "test",
        "tutorial",
        "review",
        "bug"
      ]
    },
    {
      "login": "miraep8",
      "name": "Mirae Parker",
      "avatar_url": "https://avatars.githubusercontent.com/u/10511777?s=400&u=10a774fd4be767fa3b23a82a98bbfe102c17f0f3&v=4",
      "profile": "https://github.com/miraep8",
      "contributions": [
        "code",
        "test"
      ]
    },
    {
      "login": "jesellier",
      "name": "jesellier",
      "avatar_url": "https://avatars0.githubusercontent.com/u/51952076?v=4",
      "profile": "https://github.com/jesellier",
      "contributions": [
        "code"
      ]
    },
    {
      "login": "James-Large",
      "name": "James Large",
      "avatar_url": "https://avatars0.githubusercontent.com/u/44509982?v=4",
      "profile": "http://www.timeseriesclassification.com/",
      "contributions": [
        "code",
        "doc",
        "test",
        "infra",
        "maintenance"
      ]
    },
    {
      "login": "achieveordie",
      "name": "Sagar Mishra",
      "avatar_url": "https://avatars.githubusercontent.com/u/54197164?v=4",
      "profile": "https://github.com/achieveordie",
      "contributions": [
        "bug",
        "code",
        "test"
      ]
    },
    {
      "login": "simone-pignotti",
      "name": "simone-pignotti",
      "avatar_url": "https://avatars1.githubusercontent.com/u/44410066?v=4",
      "profile": "https://github.com/simone-pignotti",
      "contributions": [
        "code",
        "bug"
      ]
    },
    {
      "login": "ClaudiaSanches",
      "name": "ClaudiaSanches",
      "avatar_url": "https://avatars3.githubusercontent.com/u/28742178?v=4",
      "profile": "https://github.com/ClaudiaSanches",
      "contributions": [
        "code",
        "test"
      ]
    },
    {
      "login": "aa25desh",
      "name": "aa25desh",
      "avatar_url": "https://avatars1.githubusercontent.com/u/29518290?v=4",
      "profile": "https://github.com/aa25desh",
      "contributions": [
        "code",
        "bug"
      ]
    },
    {
      "login": "matteogales",
      "name": "matteogales",
      "avatar_url": "https://avatars0.githubusercontent.com/u/9269326?v=4",
      "profile": "https://github.com/matteogales",
      "contributions": [
        "code",
        "design",
        "ideas"
      ]
    },
    {
      "login": "prockenschaub",
      "name": "Patrick Rockenschaub",
      "avatar_url": "https://avatars0.githubusercontent.com/u/15381732?v=4",
      "profile": "https://github.com/prockenschaub",
      "contributions": [
        "code",
        "design",
        "ideas",
        "test"
      ]
    },
    {
      "login": "dasgupsa",
      "name": "Saurabh Dasgupta",
      "avatar_url": "https://avatars2.githubusercontent.com/u/10398956?v=4",
      "profile": "https://github.com/dasgupsa",
      "contributions": [
        "code"
      ]
    },
    {
      "login": "angus924",
      "name": "Angus Dempster",
      "avatar_url": "https://avatars0.githubusercontent.com/u/55837131?v=4",
      "profile": "https://github.com/angus924",
      "contributions": [
        "code",
        "test",
        "tutorial"
      ]
    },
    {
      "login": "vnicholson1",
      "name": "Vincent Nicholson",
      "profile": "https://github.com/vnicholson1",
      "contributions": [
        "code"
      ]
    },
    {
      "login": "lnthach",
      "name": "Thach Le Nguyen",
      "avatar_url": "https://avatars0.githubusercontent.com/u/7788363?v=4",
      "profile": "https://github.com/lnthach",
      "contributions": [
        "code",
        "test"
      ]
    },
    {
      "login": "Ayushmaanseth",
      "name": "Ayushmaan Seth",
      "avatar_url": "https://avatars1.githubusercontent.com/u/29939762?v=4",
      "profile": "https://www.linkedin.com/in/ayushmaan-seth-4a96364a/",
      "contributions": [
        "code",
        "review",
        "test",
        "doc",
        "eventOrganizing",
        "tutorial"
      ]
    },
    {
      "login": "Riyabelle25",
      "name": "Riya Elizabeth John",
      "avatar_url": "https://avatars.githubusercontent.com/u/55790848?v=4",
      "contributions": [
        "code"
      ]
    },
    {
      "login": "ninfueng",
      "name": "Ninnart Fuengfusin",
      "avatar_url": "https://avatars2.githubusercontent.com/u/28499769?v=4",
      "profile": "https://github.com/ninfueng",
      "contributions": [
        "code"
      ]
    },
    {
      "login": "big-o",
      "name": "big-o",
      "avatar_url": "https://avatars1.githubusercontent.com/u/1134151?v=4",
      "profile": "https://github.com/big-o",
      "contributions": [
        "code",
        "test",
        "design",
        "ideas",
        "review",
        "tutorial",
        "mentoring"
      ]
    },
    {
      "login": "Kludex",
      "name": "Marcelo Trylesinski",
      "avatar_url": "https://avatars3.githubusercontent.com/u/7353520?v=4",
      "profile": "http://marcelotryle.com",
      "contributions": [
        "doc"
      ]
    },
    {
      "login": "oleskiewicz",
      "name": "oleskiewicz",
      "avatar_url": "https://avatars1.githubusercontent.com/u/5682158?v=4",
      "profile": "https://github.com/oleskiewicz",
      "contributions": [
        "code",
        "doc",
        "test"
      ]
    },
    {
      "login": "dguijo",
      "name": "David Guijo Rubio",
      "avatar_url": "https://avatars1.githubusercontent.com/u/47889499?v=4",
      "profile": "http://www.uco.es/grupos/ayrna/index.php/es/publicaciones/articulos?publications_view_all=1&theses_view_all=0&projects_view_all=0&task=show&view=member&id=22",
      "contributions": [
        "code",
        "ideas"
      ]
    },
    {
      "login": "HYang1996",
      "name": "HYang1996",
      "avatar_url": "https://avatars0.githubusercontent.com/u/44179303?v=4",
      "profile": "https://github.com/HYang1996",
      "contributions": [
        "code",
        "test",
        "doc",
        "tutorial"
      ]
    },
    {
      "login": "Mo-Saif",
      "name": "Mohammed Saif Kazamel",
      "avatar_url": "https://avatars0.githubusercontent.com/u/27867617?v=4",
      "profile": "https://mo-saif.github.io/",
      "contributions": [
        "bug"
      ]
    },
    {
      "login": "abandus",
      "name": "abandus",
      "avatar_url": "https://avatars2.githubusercontent.com/u/46486474?v=4",
      "profile": "https://github.com/abandus",
      "contributions": [
        "ideas",
        "code"
      ]
    },
    {
      "login": "Pangoraw",
      "name": "Paul",
      "avatar_url": "https://avatars1.githubusercontent.com/u/9824244?v=4",
      "profile": "https://ber.gp",
      "contributions": [
        "doc"
      ]
    },
    {
      "login": "vedazeren",
      "name": "vedazeren",
      "avatar_url": "https://avatars3.githubusercontent.com/u/63582874?v=4",
      "profile": "https://github.com/vedazeren",
      "contributions": [
        "code",
        "test"
      ]
    },
    {
      "login": "hiqbal2",
      "name": "hiqbal2",
      "avatar_url": "https://avatars3.githubusercontent.com/u/10302415?v=4",
      "profile": "https://github.com/hiqbal2",
      "contributions": [
        "doc"
      ]
    },
    {
      "login": "btrtts",
      "name": "btrtts",
      "avatar_url": "https://avatars3.githubusercontent.com/u/66252156?v=4",
      "profile": "https://github.com/btrtts",
      "contributions": [
        "doc"
      ]
    },
    {
      "login": "marielledado",
      "name": "Marielle",
      "avatar_url": "https://avatars2.githubusercontent.com/u/13499809?v=4",
      "profile": "https://twitter.com/marielli",
      "contributions": [
        "doc",
        "code",
        "ideas"
      ]
    },
    {
      "login": "Cheukting",
      "name": "Cheuk Ting Ho",
      "avatar_url": "https://avatars1.githubusercontent.com/u/28761465?v=4",
      "profile": "http://cheuk.dev",
      "contributions": [
        "code"
      ]
    },
    {
      "login": "sophijka",
      "name": "sophijka",
      "avatar_url": "https://avatars2.githubusercontent.com/u/47450591?v=4",
      "profile": "https://github.com/sophijka",
      "contributions": [
        "doc",
        "maintenance"
      ]
    },
    {
      "login": "Quaterion",
      "name": "Quaterion",
      "avatar_url": "https://avatars2.githubusercontent.com/u/23200273?v=4",
      "profile": "https://github.com/Quaterion",
      "contributions": [
        "bug"
      ]
    },
    {
      "login": "Arnau",
      "name": "Arnau",
      "avatar_url": "https://avatars.githubusercontent.com/u/38285979?s=400&u=8bdd0021cb5bae47ba5bd69c355c694dc3090f5e&v=4",
      "profile": "https://www.linkedin.com/in/arnau-jim%C3%A9nez-castany-b2ba2597/",
      "contributions": [
        "code"
      ]
    },
    {
      "login": "ABostrom",
      "name": "Aaron Bostrom",
      "avatar_url": "https://avatars0.githubusercontent.com/u/9571933?v=4",
      "profile": "https://github.com/ABostrom",
      "contributions": [
        "code",
        "doc",
        "test",
        "mentoring"
      ]
    },
    {
      "login": "BandaSaiTejaReddy",
      "name": "BANDASAITEJAREDDY",
      "avatar_url": "https://avatars0.githubusercontent.com/u/31387911?v=4",
      "profile": "https://github.com/BandaSaiTejaReddy",
      "contributions": [
        "code",
        "doc"
      ]
    },
    {
      "login": "lynnssi",
      "name": "Alexandra Amidon",
      "avatar_url": "https://avatars2.githubusercontent.com/u/17050655?v=4",
      "profile": "https://medium.com/@alexandra.amidon",
      "contributions": [
        "blog",
        "doc",
        "ideas"
      ]
    },
    {
      "login": "chizzi25",
      "name": "chizzi25",
      "avatar_url": "https://avatars3.githubusercontent.com/u/67911243?v=4",
      "profile": "https://github.com/chizzi25",
      "contributions": [
        "blog"
      ]
    },
    {
      "login": "Piyush1729",
      "name": "Piyush Gade",
      "avatar_url": "https://avatars2.githubusercontent.com/u/64950012?v=4",
      "profile": "https://github.com/Piyush1729",
      "contributions": [
        "code",
        "review"
      ]
    },
    {
      "login": "sri1419",
      "name": "sri1419",
      "avatar_url": "https://avatars2.githubusercontent.com/u/65078278?v=4",
      "profile": "https://github.com/sri1419",
      "contributions": [
        "code"
      ]
    },
    {
      "login": "patrickzib",
      "name": "Patrick Schäfer",
      "avatar_url": "https://avatars0.githubusercontent.com/u/7783034?v=4",
      "profile": "http://www2.informatik.hu-berlin.de/~schaefpa/",
      "contributions": [
        "code",
        "tutorial"
      ]
    },
    {
      "login": "ermshaua",
      "name": "Arik Ermshaus",
      "avatar_url": "https://avatars.githubusercontent.com/u/23294512?v=4",
      "profile": "https://github.com/ermshaua/",
      "contributions": [
        "code"
      ]
    },
    {
      "login": "akanz1",
      "name": "Andreas Kanz",
      "avatar_url": "https://avatars3.githubusercontent.com/u/51492342?v=4",
      "profile": "https://github.com/akanz1",
      "contributions": [
        "tutorial"
      ]
    },
    {
      "login": "brettkoonce",
      "name": "brett koonce",
      "avatar_url": "https://avatars2.githubusercontent.com/u/11281814?v=4",
      "profile": "https://github.com/brettkoonce",
      "contributions": [
        "doc"
      ]
    },
    {
      "login": "alwinw",
      "name": "Alwin",
      "avatar_url": "https://avatars3.githubusercontent.com/u/16846521?v=4",
      "profile": "https://github.com/alwinw",
      "contributions": [
        "doc",
        "code",
        "maintenance"
      ]
    },
    {
      "login": "kkoziara",
      "name": "kkoziara",
      "avatar_url": "https://avatars1.githubusercontent.com/u/4346849?v=4",
      "profile": "https://github.com/kkoziara",
      "contributions": [
        "code",
        "bug"
      ]
    },
    {
      "login": "evanmiller29",
      "name": "Evan Miller",
      "avatar_url": "https://avatars2.githubusercontent.com/u/8062590?v=4",
      "profile": "https://github.com/evanmiller29",
      "contributions": [
        "tutorial"
      ]
    },
    {
      "login": "krumeto",
      "name": "Krum Arnaudov",
      "avatar_url": "https://avatars3.githubusercontent.com/u/11272436?v=4",
      "profile": "https://github.com/krumeto",
      "contributions": [
        "bug",
        "code"
      ]
    },
    {
      "login": "martinagvilas",
      "name": "Martina G. Vilas",
      "avatar_url": "https://avatars2.githubusercontent.com/u/37339384?v=4",
      "profile": "https://github.com/martinagvilas",
      "contributions": [
        "review",
        "ideas"
      ]
    },
    {
      "login": "Emiliathewolf",
      "name": "Emilia Rose",
      "avatar_url": "https://avatars2.githubusercontent.com/u/22026218?v=4",
      "profile": "https://github.com/Emiliathewolf",
      "contributions": [
        "code",
        "test"
      ]
    },
    {
      "login": "AidenRushbrooke",
      "name": "AidenRushbrooke",
      "avatar_url": "https://avatars0.githubusercontent.com/u/72034940?v=4",
      "profile": "https://github.com/AidenRushbrooke",
      "contributions": [
        "code",
        "test"
      ]
    },
    {
      "login": "whackteachers",
      "name": "Jason Pong",
      "avatar_url": "https://avatars0.githubusercontent.com/u/33785383?v=4",
      "profile": "https://github.com/whackteachers",
      "contributions": [
        "code",
        "test"
      ]
    },
    {
      "login": "magittan",
      "name": "William Zheng",
      "avatar_url": "https://avatars0.githubusercontent.com/u/14024202?v=4",
      "profile": "https://github.com/magittan",
      "contributions": [
        "code",
        "test"
      ]
    },
    {
      "login": "huayicodes",
      "name": "Huayi Wei",
      "avatar_url": "https://avatars3.githubusercontent.com/u/22870735?v=4",
      "profile": "https://www.linkedin.com/in/huayiwei/",
      "contributions": [
        "tutorial"
      ]
    },
    {
      "login": "Multivin12",
      "name": "Multivin12",
      "avatar_url": "https://avatars3.githubusercontent.com/u/36476633?v=4",
      "profile": "https://github.com/Multivin12",
      "contributions": [
        "code",
        "test"
      ]
    },
    {
      "login": "davidbp",
      "name": "David Buchaca Prats",
      "avatar_url": "https://avatars3.githubusercontent.com/u/4223580?v=4",
      "profile": "https://github.com/davidbp",
      "contributions": [
        "code"
      ]
    },
    {
      "login": "SebasKoel",
      "name": "Sebastiaan Koel",
      "avatar_url": "https://avatars3.githubusercontent.com/u/66252156?v=4",
      "profile": "https://github.com/SebasKoel",
      "contributions": [
        "code",
        "doc"
      ]
    },
    {
      "login": "MarcoGorelli",
      "name": "Marco Gorelli",
      "avatar_url": "https://avatars2.githubusercontent.com/u/33491632?v=4",
      "profile": "https://github.com/MarcoGorelli",
      "contributions": [
        "infra"
      ]
    },
    {
      "login": "DmitriyValetov",
      "name": "Dmitriy Valetov",
      "avatar_url": "https://avatars0.githubusercontent.com/u/27976850?v=4",
      "profile": "https://github.com/DmitriyValetov",
      "contributions": [
        "code",
        "tutorial"
      ]
    },
    {
      "login": "vollmersj",
      "name": "vollmersj",
      "avatar_url": "https://avatars2.githubusercontent.com/u/12613127?v=4",
      "profile": "https://github.com/vollmersj",
      "contributions": [
        "doc"
      ]
    },
    {
      "login": "MichalChromcak",
      "name": "Michal Chromcak",
      "avatar_url": "https://avatars1.githubusercontent.com/u/12393430?v=4",
      "profile": "https://github.com/MichalChromcak",
      "contributions": [
        "code",
        "doc",
        "test",
        "tutorial"
      ]
    },
    {
      "login": "bmurdata",
      "name": "Brian Murphy",
      "avatar_url": "https://avatars2.githubusercontent.com/u/32182553?v=4",
      "profile": "https://bmurphyportfolio.netlify.com/",
      "contributions": [
        "doc"
      ]
    },
    {
      "login": "raishubham1",
      "name": "raishubham1",
      "avatar_url": "https://avatars3.githubusercontent.com/u/29356417?v=4",
      "profile": "https://github.com/raishubham1",
      "contributions": [
        "doc"
      ]
    },
    {
      "login": "ngupta23",
      "name": "Nikhil Gupta",
      "avatar_url": "https://avatars0.githubusercontent.com/u/33585645?v=4",
      "profile": "https://github.com/ngupta23",
      "contributions": [
        "code",
        "bug",
        "doc"
      ]
    },
    {
      "login": "aiwalter",
      "name": "Martin Walter",
      "avatar_url": "https://avatars0.githubusercontent.com/u/29627036?v=4",
      "profile": "https://www.linkedin.com/in/martin-walter-1a33b3114/",
      "contributions": [
        "code",
        "bug",
        "projectManagement",
        "fundingFinding",
        "mentoring",
        "ideas",
        "design",
        "review",
        "doc",
        "talk"
      ]
    },
    {
      "login": "afzal442",
      "name": "Afzal Ansari",
      "avatar_url": "https://avatars0.githubusercontent.com/u/11625672?v=4",
      "profile": "https://github.com/afzal442",
      "contributions": [
        "code",
        "doc"
      ]
    },
    {
      "login": "gracewgao",
      "name": "Grace Gao",
      "avatar_url": "https://avatars0.githubusercontent.com/u/38268331?v=4",
      "profile": "https://www.linkedin.com/in/gracewgao/",
      "contributions": [
        "code",
        "bug"
      ]
    },
    {
      "login": "utsavcoding",
      "name": "Utsav Kumar Tiwari",
      "avatar_url": "https://avatars3.githubusercontent.com/u/55446385?v=4",
      "profile": "https://github.com/utsavcoding",
      "contributions": [
        "code",
        "doc"
      ]
    },
    {
      "login": "tch",
      "name": "Tomasz Chodakowski",
      "avatar_url": "https://avatars3.githubusercontent.com/u/184076?v=4",
      "profile": "https://github.com/tch",
      "contributions": [
        "code",
        "doc",
        "bug"
      ]
    },
    {
      "login": "koralturkk",
      "name": "Kutay Koralturk",
      "avatar_url": "https://avatars2.githubusercontent.com/u/18037789?s=460&v=4",
      "profile": "https://github.com/koralturkk",
      "contributions": [
        "code",
        "bug"
      ]
    },
    {
      "login": "vnmabus",
      "name": "Carlos Ramos Carreño",
      "avatar_url": "https://avatars1.githubusercontent.com/u/2364173?v=4",
      "profile": "https://github.com/vnmabus",
      "contributions": [
        "doc"
      ]
    },
    {
      "login": "lpantano",
      "name": "Lorena Pantano",
      "avatar_url": "https://avatars2.githubusercontent.com/u/1621788?v=4",
      "profile": "http://lpantano.github.io/",
      "contributions": [
        "ideas"
      ]
    },
    {
      "login": "KirstieJane",
      "name": "Kirstie Whitaker",
      "avatar_url": "https://avatars1.githubusercontent.com/u/3626306?v=4",
      "profile": "https://whitakerlab.github.io/",
      "contributions": [
        "ideas",
        "fundingFinding"
      ]
    },
    {
      "login": "juanitorduz",
      "name": "Juan Orduz",
      "avatar_url": "https://avatars1.githubusercontent.com/u/22996444?v=4",
      "profile": "https://juanitorduz.github.io/",
      "contributions": [
        "tutorial",
        "doc"
      ]
    },
    {
      "login": "dhirschfeld",
      "name": "Dave Hirschfeld",
      "avatar_url": "https://avatars1.githubusercontent.com/u/881019?v=4",
      "profile": "https://dhirschfeld.github.io/",
      "contributions": [
        "infra"
      ]
    },
    {
      "login": "xuyxu",
      "name": "Yi-Xuan Xu",
      "avatar_url": "https://avatars2.githubusercontent.com/u/22359569?v=4",
      "profile": "https://github.com/xuyxu",
      "contributions": [
        "code",
        "test",
        "maintenance",
        "doc"
      ]
    },
    {
      "login": "vincent-nich12",
      "name": "vincent-nich12",
      "avatar_url": "https://avatars3.githubusercontent.com/u/36476633?v=4",
      "profile": "https://github.com/vincent-nich12",
      "contributions": [
        "code"
      ]
    },
    {
      "login": "hamzahiqb",
      "name": "hamzahiqb",
      "avatar_url": "https://avatars3.githubusercontent.com/u/10302415?v=4",
      "profile": "https://github.com/hamzahiqb",
      "contributions": [
        "infra"
      ]
    },
    {
      "login": "Hephaest",
      "name": "Miao Cai",
      "avatar_url": "https://avatars2.githubusercontent.com/u/37981444?v=4",
      "profile": "https://github.com/Hephaest",
      "contributions": [
        "bug",
        "code"
      ]
    },
    {
      "login": "RNKuhns",
      "name": "Ryan Kuhns",
      "avatar_url": "https://avatars0.githubusercontent.com/u/26907244?v=4",
      "profile": "https://github.com/rnkuhns",
      "contributions": [
        "code",
        "doc",
        "tutorial",
        "example",
        "ideas",
        "review",
        "test"
      ]
    },
    {
      "login": "pabworks",
      "name": "pabworks",
      "avatar_url": "https://avatars.githubusercontent.com/u/32725127?v=4",
      "profile": "https://github.com/pabworks",
      "contributions": [
        "code",
        "test"
      ]
    },
    {
      "login": "ayan-biswas0412",
      "name": "AYAN BISWAS",
      "avatar_url": "https://avatars.githubusercontent.com/u/52851184?v=4",
      "profile": "https://github.com/ayan-biswas0412",
      "contributions": [
        "code"
      ]
    },
    {
      "login": "Lovkush-A",
      "name": "Lovkush",
      "avatar_url": "https://avatars.githubusercontent.com/u/25344832?v=4",
      "profile": "https://github.com/Lovkush-A",
      "contributions": [
        "code",
        "test",
        "ideas",
        "mentoring",
        "projectManagement"
      ]
    },
    {
      "login": "luiszugasti",
      "name": "Luis Zugasti",
      "avatar_url": "https://avatars.githubusercontent.com/u/11198457?s=460&u=0645b72683e491824aca16db9702f1d3eb990389&v=4",
      "profile": "https://github.com/luiszugasti",
      "contributions": [
        "doc"
      ]
    },
    {
      "login": "kanand77",
      "name": "Kavin Anand",
      "avatar_url": "https://avatars.githubusercontent.com/kanand77",
      "profile": "https://github.com/kanand77",
      "contributions": [
        "doc"
      ]
    },
    {
      "login": "dsherry",
      "name": "Dylan Sherry",
      "avatar_url": "https://avatars.githubusercontent.com/dsherry",
      "profile": "https://github.com/dsherry",
      "contributions": [
        "infra"
      ]
    },
    {
      "login": "kachayev",
      "name": "Oleksii Kachaiev",
      "avatar_url": "https://avatars.githubusercontent.com/u/485647?v=4",
      "profile": "https://github.com/kachayev",
      "contributions": [
        "code",
        "test"
      ]
    },
    {
      "login": "Ifeanyi30",
      "name": "Ifeanyi30",
      "avatar_url": "https://avatars.githubusercontent.com/u/49926145?v=4",
      "profile": "https://github.com/Ifeanyi30",
      "contributions": [
        "code"
      ]
    },
    {
      "login": "jschemm",
      "name": "jschemm",
      "avatar_url": "https://avatars.githubusercontent.com/u/81151346?v=4",
      "profile": "https://github.com/jschemm",
      "contributions": [
        "code"
      ]
    },
    {
      "login": "aaronreidsmith",
      "name": "Aaron Smith",
      "avatar_url": "https://avatars.githubusercontent.com/u/21350310?v=4",
      "profile": "https://github.com/aaronreidsmith",
      "contributions": [
        "code"
      ]
    },
    {
      "login": "ltsaprounis",
      "name": "Leonidas Tsaprounis",
      "avatar_url": "https://avatars.githubusercontent.com/u/64217214?v=4",
      "profile": "https://github.com/ltsaprounis",
      "contributions": [
        "code",
        "bug",
        "mentoring",
        "review"
      ]
    },
    {
      "login": "chernika158",
      "name": "Galina Chernikova",
      "avatar_url": "https://avatars.githubusercontent.com/u/43787741?s=400&v=4",
      "profile": "https://github.com/chernika158",
      "contributions": [
        "code"
      ]
    },
    {
      "login": "GuzalBulatova",
      "name": "Guzal Bulatova",
      "avatar_url": "https://avatars.githubusercontent.com/GuzalBulatova",
      "profile": "https://github.com/GuzalBulatova",
      "contributions": [
        "bug",
        "code",
        "eventOrganizing",
        "mentoring",
        "projectManagement",
        "review",
        "test"
      ]
    },
    {
      "login": "satya-pattnaik",
      "name": "Satya Prakash Pattnaik",
      "avatar_url": "https://avatars.githubusercontent.com/u/22102468?v=4",
      "profile": "https://www.linkedin.com/in/satya-pattnaik-77a430144/",
      "contributions": [
        "doc"
      ]
    },
    {
      "login": "yashlamba",
      "name": "Yash Lamba",
      "avatar_url": "https://avatars.githubusercontent.com/u/44164398?v=4",
      "profile": "https://github.com/yashlamba",
      "contributions": [
        "code"
      ]
    },
    {
      "login": "ckastner",
      "name": "Christian Kastner",
      "avatar_url": "https://avatars.githubusercontent.com/u/15859947?v=4",
      "profile": "https://github.com/ckastner",
      "contributions": [
        "code",
        "bug"
      ]
    },
    {
      "login": "tombh",
      "name": "Thomas Buckley-Houston",
      "avatar_url": "https://avatars.githubusercontent.com/u/160835?s=80&v=4",
      "profile": "https://github.com/tombh",
      "contributions": [
        "bug"
      ]
    },
    {
      "login": "julramos",
      "name": "Juliana",
      "avatar_url": "https://avatars.githubusercontent.com/u/19613567?v=4",
      "profile": "https://www.linkedin.com/in/julianarn/",
      "contributions": [
        "code"
      ]
    },
    {
      "login": "SveaMeyer13",
      "name": "Svea Marie Meyer",
      "avatar_url": "https://avatars.githubusercontent.com/u/46671894?v=4",
      "profile": "https://github.com/SveaMeyer13",
      "contributions": [
        "doc",
        "code"
      ]
    },
    {
      "login": "Flix6x",
      "name": "Felix Claessen",
      "avatar_url": "https://avatars.githubusercontent.com/u/30658763?v=4",
      "profile": "https://github.com/flix6x",
      "contributions": [
        "code",
        "doc",
        "test",
        "bug"
      ]
    },
    {
      "login": "thayeylolu",
      "name": "Taiwo Owoseni",
      "avatar_url": "https://avatars.githubusercontent.com/u/13348874?v=4",
      "profile": "https://thayeylolu.github.io/portfolio/",
      "contributions": [
        "code"
      ]
    },
    {
      "login": "jambo6",
      "name": "James Morrill",
      "avatar_url": "https://https://avatars.githubusercontent.com/jambo6",
      "profile": "https://github.com/jambo6",
      "contributions": [
        "code"
      ]
    },
    {
      "login": "Dbhasin1",
      "name": "Drishti Bhasin ",
      "avatar_url": "https://avatars.githubusercontent.com/u/56479884?v=4",
      "profile": "https://github.com/Dbhasin1",
      "contributions": [
        "code"
      ]
    },
    {
      "login": "Yard1",
      "name": "Antoni Baum",
      "avatar_url": "https://avatars.githubusercontent.com/u/10364161?v=4",
      "profile": "https://www.linkedin.com/in/yard1/",
      "contributions": [
        "code"
      ]
    },
    {
      "login": "ltoniazzi",
      "name": "Lorenzo Toniazzi",
      "avatar_url": "https://avatars.githubusercontent.com/u/61414566",
      "profile": "https://github.com/ltoniazzi",
      "contributions": [
        "code"
      ]
    },
    {
      "login": "freddyaboulton",
      "name": "Freddy A Boulton",
      "avatar_url": "https://avatars.githubusercontent.com/u/41651716?v=4",
      "profile": "https://github.com/freddyaboulton",
      "contributions": [
        "infra",
        "test"
      ]
    },
    {
      "login": "Riyabelle25",
      "name": "Riya Elizabeth John",
      "avatar_url": "https://avatars.githubusercontent.com/u/55790848?v=4",
      "profile": "https://github.com/Riyabelle25",
      "contributions": [
        "code",
        "test",
        "doc"
      ]
    },
    {
      "login": "chrisholder",
      "name": "chrisholder",
      "avatar_url": "https://avatars.githubusercontent.com/u/4674372?v=4",
      "profile": "https://github.com/chrisholder",
      "contributions": [
        "code",
        "test",
        "doc",
        "design",
        "example"
      ]
    },
    {
      "login": "moradabaz",
      "name": "Morad :)",
      "avatar_url": "https://avatars.githubusercontent.com/u/29915156?v=4",
      "profile": "https://moradabaz.github.io/",
      "contributions": [
        "code",
        "test",
        "doc"
      ]
    },
    {
      "login": "bilal-196",
      "name": "Ahmed Bilal",
      "avatar_url": "https://avatars.githubusercontent.com/u/74570044?v=4",
      "profile": "https://github.com/bilal-196",
      "contributions": [
        "doc"
      ]
    },
    {
      "login": "victordremov",
      "name": "Viktor Dremov",
      "avatar_url": "https://avatars.githubusercontent.com/u/32140716",
      "profile": "https://github.com/victordremov",
      "contributions": [
        "code"
      ]
    },
    {
      "login": "corvusrabus",
      "name": "Corvin Paul",
      "avatar_url": "https://lh3.googleusercontent.com/zMvwkuxyIsRN1I0-HLojbcbbHaERXa-b9eztZ23z_C2m7cXdMiU4z36ekS5-cgBmikPhZA=w1280",
      "profile": "https://sites.google.com/view/corvinpaul/",
      "contributions": [
        "doc"
      ]
    },
    {
      "login": "xloem",
      "name": "patiently pending world peace",
      "profile": "https://github.com/xloem",
      "contributions": [
        "code"
      ]
    },
    {
      "login": "AreloTanoh",
      "name": "Arelo Tanoh",
      "avatar_url": "https://avatars.githubusercontent.com/AreloTanoh",
      "profile": "https://github.com/AreloTanoh",
      "contributions": [
        "doc"
      ]
    },
    {
      "login": "pul95",
      "name": "Pulkit Verma",
      "avatar_url": "https://avatars.githubusercontent.com/pul95",
      "profile": "https://github.com/pul95",
      "contributions": [
        "doc"
      ]
    },
    {
      "login": "IlyasMoutawwakil",
      "name": "Ilyas Moutawwakil",
      "avatar_url": "https://avatars.githubusercontent.com/IlyasMoutawwakil",
      "profile": "https://github.com/IlyasMoutawwakil",
      "contributions": [
        "code",
        "doc"
      ]
    },
    {
      "login": "mathco-wf",
      "name": "TheMathcompay Widget Factory Team",
      "avatar_url": "https://avatars.githubusercontent.com/mathco-wf",
      "profile": "https://github.com/mathco-wf",
      "contributions": [
        "doc"
      ]
    },
    {
      "login": "BINAYKUMAR943",
      "name": "Binay Kumar",
      "avatar_url": "https://avatars.githubusercontent.com/u/38756834?v=4",
      "profile": "https://github.com/BINAYKUMAR943",
      "contributions": [
        "code",
        "doc",
        "test"
      ]
    },
    {
      "login": "ronnie-llamado",
      "name": "Ronnie Llamado",
      "avatar_url": "https://avatars.githubusercontent.com/ronnie-llamado",
      "profile": "https://github.com/ronnie-llamado",
      "contributions": [
        "doc"
      ]
    },
    {
      "login": "bobbys-dev",
      "name": "bobbys",
      "avatar_url": "https://avatars.githubusercontent.com/bobbys-dev",
      "profile": "https://github.com/bobbys-dev",
      "contributions": [
        "code"
      ]
    },
    {
      "login": "yairbeer",
      "name": "Yair Beer",
      "avatar_url": "https://avatars.githubusercontent.com/yairbeer",
      "profile": "https://github.com/yairbeer",
      "contributions": [
        "code"
      ]
    },
    {
      "login": "boukepostma",
      "name": "Bouke Postma",
      "avatar_url": "https://avatars.githubusercontent.com/boukepostma",
      "profile": "https://github.com/boukepostma",
      "contributions": [
        "code",
        "bug",
        "ideas"
      ]
    },
    {
      "login": "Aparna-Sakshi",
      "name": "Aparna Sakshi",
      "avatar_url": "https://avatars.githubusercontent.com/u/44149689?v=4",
      "profile": "https://aparna-sakshi.github.io/",
      "contributions": [
        "code"
      ]
    },
    {
      "login": "eyalshafran",
      "name": "Eyal Shafran",
      "avatar_url": "https://avatars.githubusercontent.com/u/16999574?v=4",
      "profile": "https://github.com/eyalshafran",
      "contributions": [
        "code"
      ]
    },
    {
      "login": "tensorflow-as-tf",
      "name": "tensorflow-as-tf",
      "avatar_url": "https://avatars.githubusercontent.com/u/51345718?v=4",
      "profile": "https://github.com/tensorflow-as-tf",
      "contributions": [
        "code"
      ]
    },
    {
      "login": "justinshenk",
      "name": "Justin Shenk",
      "avatar_url": "https://avatars.githubusercontent.com/u/10270308?v=4",
      "profile": "https://www.justinshenk.com/",
      "contributions": [
        "doc"
      ]
    },
    {
      "login": "kejsitake",
      "name": "Kejsi Take",
      "avatar_url": "https://avatars.githubusercontent.com/u/23707808?v=4",
      "profile": "https://kejsitake.com/",
      "contributions": [
        "code"
      ]
    },
    {
      "login": "myprogrammerpersonality",
      "name": "Ali Yazdizadeh",
      "avatar_url": "https://avatars.githubusercontent.com/u/49058167?v=4",
      "profile": "https://github.com/myprogrammerpersonality",
      "contributions": [
        "doc"
      ]
    },
    {
      "login": "RavenRudi",
      "name": "RavenRudi",
      "avatar_url": "https://avatars.githubusercontent.com/u/46402968?v=4",
      "profile": "https://github.com/RavenRudi",
      "contributions": [
        "code"
      ]
    },
    {
      "login": "danbartl",
      "name": "danbartl",
      "avatar_url": "https://avatars.githubusercontent.com/u/19947407?v=4",
      "profile": "https://github.com/danbartl",
      "contributions": [
        "bug",
        "code",
        "review",
        "talk",
        "test",
        "tutorial",
        "video"
      ]
    },
    {
      "login": "xiaobenbenecho",
      "name": "xiaobenbenecho",
      "avatar_url": "https://avatars.githubusercontent.com/u/17461849?v=4",
      "profile": "https://github.com/xiaobenbenecho",
      "contributions": [
        "code"
      ]
    },
    {
      "login": "OliverMatthews",
      "name": "Oliver Matthews",
      "avatar_url": "https://avatars.githubusercontent.com/u/31141490?v=4",
      "profile": "https://github.com/olivermatthews",
      "contributions": [
        "code"
      ]
    },
    {
      "login": "Carlosbogo",
      "name": "Carlos Borrajo",
      "avatar_url": "https://avatars.githubusercontent.com/u/84228424?v=4",
      "profile": "https://github.com/Carlosbogo",
      "contributions": [
        "code",
        "doc"
      ]
    },
    {
      "login": "fstinner",
      "name": "Florian Stinner",
      "avatar_url": "https://avatars.githubusercontent.com/u/11679462?v=4",
      "profile": "https://github.com/fstinner",
      "contributions": [
        "code",
        "test"
      ]
    },
    {
      "login": "ChangWeiTan",
      "name": "Chang Wei Tan",
      "avatar_url": "https://avatars.githubusercontent.com/u/570744?v=4",
      "profile": "https://github.com/ChangWeiTan",
      "contributions": [
        "code"
      ]
    },
    {
      "login": "lmmentel",
      "name": "Lukasz Mentel",
      "avatar_url": "https://avatars.githubusercontent.com/u/8989838?v=4",
      "profile": "https://github.com/lmmentel",
      "contributions": [
        "code",
        "doc",
        "infra",
        "test",
        "bug",
        "maintenance",
        "mentoring"
      ]
    },
    {
      "login": "AngelPone",
      "name": "Bohan Zhang",
      "avatar_url": "https://avatars.githubusercontent.com/u/32930283?v=4",
      "profile": "https://angelpone.github.io/",
      "contributions": [
        "code"
      ]
    },
    {
      "login": "rakshitha123",
      "name": "Rakshitha Godahewa",
      "avatar_url": "https://avatars.githubusercontent.com/u/7654679?v=4",
      "profile": "https://github.com/rakshitha123",
      "contributions": [
        "code",
        "doc"
      ]
    },
    {
      "login": "marcio55afr",
      "name": "Márcio A. Freitas Jr",
      "avatar_url": "https://avatars.githubusercontent.com/u/42646282?v=4",
      "profile": "https://github.com/marcio55afr",
      "contributions": [
        "doc"
      ]
    },
    {
      "login": "MrPr3ntice",
      "name": "Philipp Kortmann",
      "avatar_url": "https://avatars.githubusercontent.com/u/20466981?v=4",
      "profile": "https://www.imes.uni-hannover.de/de/institut/team/m-sc-karl-philipp-kortmann/",
      "contributions": [
        "code",
        "doc"
      ]
    },
    {
      "login": "ishannangia001",
      "name": "Ishan Nangia",
      "avatar_url": "https://avatars.githubusercontent.com/u/29480389?v=4",
      "profile": "https://github.com/ishannangia001",
      "contributions": [
        "ideas"
      ]
    },
    {
      "login": "khrapovs",
      "name": "Stanislav Khrapov",
      "avatar_url": "https://avatars.githubusercontent.com/u/3774663?v=4",
      "profile": "https://github.com/khrapovs",
      "contributions": [
        "code"
      ]
    },
    {
      "login": "Saransh-cpp",
      "name": "Saransh Chopra",
      "avatar_url": "https://avatars.githubusercontent.com/u/74055102?v=4",
      "profile": "https://github.com/Saransh-cpp",
      "contributions": [
        "doc",
        "infra"
      ]
    },
    {
      "login": "RishiKumarRay",
      "name": "Rishi Kumar Ray",
      "avatar_url": "https://avatars.githubusercontent.com/u/87641376?v=4",
      "profile": "https://github.com/RishiKumarRay",
      "contributions": [
        "infra"
      ]
    },
    {
      "login": "cdahlin",
      "name": "Christopher Dahlin",
      "avatar_url": "https://avatars.githubusercontent.com/u/1567780?v=4",
      "profile": "https://github.com/cdahlin",
      "contributions": [
        "code"
      ]
    },
    {
      "login": "iljamaurer",
      "name": "Ilja Maurer",
      "avatar_url": "https://avatars.githubusercontent.com/u/45882103?v=4",
      "profile": "https://github.com/iljamaurer",
      "contributions": [
        "code"
      ]
    },
    {
      "login": "FedericoGarza",
      "name": "Federico Garza",
      "avatar_url": "https://avatars.githubusercontent.com/u/10517170?v=4",
      "profile": "https://github.com/FedericoGarza",
      "contributions": [
        "code",
        "example"
      ]
    },
    {
      "login": "TNTran92",
      "name": "TNTran92",
      "avatar_url": "https://avatars.githubusercontent.com/u/55965636?v=4",
      "profile": "https://github.com/TNTran92",
      "contributions": [
        "code"
      ]
    },
    {
      "login": "niekvanderlaan",
      "name": "Niek van der Laan",
      "avatar_url": "https://avatars.githubusercontent.com/u/9962825?v=4",
      "profile": "https://github.com/niekvanderlaan",
      "contributions": [
        "code"
      ]
    },
    {
      "login": "bethrice44",
      "name": "bethrice44",
      "avatar_url": "https://avatars.githubusercontent.com/u/11226988?v=4",
      "profile": "https://github.com/bethrice44",
      "contributions": [
        "bug",
        "code",
        "review",
        "test"
      ]
    },
    {
      "login": "keepersas",
      "name": "Aleksandr Grekov",
      "avatar_url": "https://avatars.githubusercontent.com/u/44262176?v=4",
      "profile": "https://github.com/keepersas",
      "contributions": [
        "doc"
      ]
    },
    {
      "login": "ZiyaoWei",
      "name": "Ziyao Wei",
      "avatar_url": "https://avatars.githubusercontent.com/u/940823?v=4",
      "profile": "https://github.com/ZiyaoWei",
      "contributions": [
        "code"
      ]
    },
    {
      "login": "dougollerenshaw",
      "name": "Doug Ollerenshaw",
      "avatar_url": "https://avatars.githubusercontent.com/u/19944442?v=4",
      "profile": "https://github.com/dougollerenshaw",
      "contributions": [
        "doc"
      ]
    },
    {
      "login": "AurumnPegasus",
      "name": "Shivansh Subramanian",
      "avatar_url": "https://avatars.githubusercontent.com/u/54315149?v=4",
      "profile": "https://github.com/AurumnPegasus",
      "contributions": [
        "doc",
        "code"
      ]
    },
    {
      "login": "NoaBenAmi",
      "name": "Noa Ben Ami",
      "avatar_url": "https://avatars.githubusercontent.com/u/37590002?v=4",
      "profile": "https://github.com/NoaBenAmi",
      "contributions": [
        "code",
        "test",
        "doc"
      ]
    },
    {
      "login": "lielleravid",
      "name": "Lielle Ravid",
      "avatar_url": "https://avatars.githubusercontent.com/u/37774194?v=4",
      "profile": "https://github.com/lielleravid",
      "contributions": [
        "code",
        "doc"
      ]
    },
    {
      "login": "ciaran-g",
      "name": "Ciaran Gilbert",
      "avatar_url": "https://avatars.githubusercontent.com/u/41995662?v=4",
      "profile": "https://github.com/ciaran-g",
      "contributions": [
        "bug",
        "code",
        "doc",
        "test",
        "ideas"
      ]
    },
    {
      "login": "mariamjabara",
      "name": "Mariam Jabara",
      "profile": "https://github.com/mariamjabara",
      "contributions": [
        "code"
      ]
    },
    {
      "login": "lbventura",
      "name": "Luis Ventura",
      "avatar_url": "https://avatars.githubusercontent.com/u/68004282?s=96&v=4",
      "profile": "https://github.com/lbventura",
      "contributions": [
        "code"
      ]
    },
    {
      "login": "Ris-Bali",
      "name": "Rishabh Bali",
      "avatar_url": "https://avatars.githubusercontent.com/u/81592570?v=4",
      "profile": "https://github.com/Ris-Bali",
      "contributions": [
        "code"
      ]
    },
    {
      "login": "shchur",
      "name": "Oleksandr Shchur",
      "avatar_url": "https://avatars.githubusercontent.com/u/6944857?v=4",
      "profile": "https://github.com/shchur",
      "contributions": [
        "bug",
        "code"
      ]
    },
    {
      "login": "jelc53",
      "name": "Julian Cooper",
      "profile": "https://github.com/jelc53",
      "contributions": [
        "code",
        "ideas"
      ]
    },
    {
      "login": "benheid",
      "name": "Benedikt Heidrich",
      "profile": "https://github.com/benheid",
      "contributions": [
        "bug",
        "code",
        "design",
        "doc",
        "example",
        "ideas",
        "mentoring",
        "question",
        "review",
        "tutorial"
      ]
    },
    {
      "login": "AnH0ang",
      "name": "An Hoang",
      "profile": "https://github.com/AnH0ang",
      "contributions": [
        "bug",
        "code"
      ]
    },
    {
      "login": "haskarb",
      "name": "Bhaskar Dhariyal",
      "avatar_url": "https://avatars.githubusercontent.com/u/20501023?v=4",
      "profile": "https://haskarb.github.io/",
      "contributions": [
        "code",
        "test"
      ]
    },
    {
      "login": "kcc-lion",
      "name": "Kai Lion",
      "profile": "https://github.com/kcc-lion",
      "contributions": [
        "code",
        "test",
        "doc"
      ]
    },
    {
      "login": "bugslayer-332",
      "name": "Arepalli Yashwanth Reddy",
      "profile": "https://github.com/bugslayer-332",
      "contributions": [
        "code",
        "bug",
        "doc"
      ]
    },
    {
      "login": "shagn",
      "name": "Sebastian Hagn",
      "avatar_url": "https://avatars.githubusercontent.com/u/16029092?v=4",
      "profile": "https://github.com/shagn",
      "contributions": [
        "doc"
      ]
    },
    {
      "login": "jasmineliaw",
      "name": "Jasmine Liaw",
      "profile": "https://github.com/jasmineliaw",
      "contributions": [
        "code"
      ]
    },
    {
      "login": "topher-lo",
      "name": "Christopher Lo",
      "profile": "https://github.com/topher-lo",
      "contributions": [
        "code",
        "ideas"
      ]
    },
    {
      "login": "arampuria19",
      "name": "Akshat Rampuria",
      "profile": "https://github.com/arampuria19",
      "contributions": [
        "doc"
      ]
    },
    {
      "login": "chillerobscuro",
      "name": "Logan Duffy",
      "avatar_url": "https://avatars.githubusercontent.com/u/5232872?v=4",
      "profile": "https://github.com/chillerobscuro",
      "contributions": [
        "code",
        "doc",
        "test",
        "bug",
        "ideas"
      ]
    },
    {
      "login": "michaelfeil",
      "name": "Michael Feil",
      "avatar_url": "https://avatars.githubusercontent.com/u/63565275?v=4",
      "profile": "michaelfeil.eu",
      "contributions": [
        "code",
        "test",
        "ideas"
      ]
    },
    {
      "login": "KishManani",
      "name": "Kishan Manani",
      "avatar_url": "https://avatars.githubusercontent.com/u/30973056?v=4",
      "profile": "https://github.com/kishmanani",
      "contributions": [
        "code",
        "doc",
        "test",
        "bug",
        "ideas"
      ]
    },
    {
      "login": "jorenham",
      "name": "Joren Hammudoglu",
      "profile": "https://github.com/jorenham",
      "contributions": [
        "infra"
      ]
    },
    {
      "login": "wolph",
      "name": "Rick van Hattem",
      "profile": "https://github.com/wolph",
      "contributions": [
        "infra"
      ]
    },
    {
      "login": "templierw",
      "name": "William Templier",
      "avatar_url": "https://github.com/templierw.png",
      "profile": "https://www.linkedin.com/in/templierw/",
      "contributions": [
        "doc"
      ]
    },
    {
      "login": "badrmarani",
      "name": "Badr-Eddine Marani",
      "avatar_url": "https://avatars.githubusercontent.com/badrmarani",
      "profile": "https://github.com/badrmarani",
      "contributions": [
        "code"
      ]
    },
    {
      "login": "adoherty21",
      "name": "adoherty21",
      "avatar_url": "https://avatars.githubusercontent.com/u/52799751?s=400&v=4",
      "profile": "https://github.com/adoherty21",
      "contributions": [
        "bug"
      ]
    },
    {
      "login": "jnrusson1",
      "name": "Jack Russon",
      "avatar_url": "https://avatars.githubusercontent.com/u/51986332?v=4",
      "profile": "https://github.com/jnrusson1",
      "contributions": [
        "code"
      ]
    },
    {
      "login": "solen0id",
      "name": "Max Patzelt",
      "avatar_url": "https://avatars.githubusercontent.com/u/20767606?v=4",
      "profile": "https://github.com/solen0id",
      "contributions": [
        "code"
      ]
    },
    {
      "login": "benjaminbluhm",
      "name": "Benjamin Bluhm",
      "profile": "https://github.com/benjaminbluhm",
      "contributions": [
        "code",
        "doc",
        "example"
      ]
    },
    {
      "login": "VyomkeshVyas",
      "name": "Vyomkesh Vyas",
      "profile": "https://github.com/VyomkeshVyas",
      "contributions": [
        "code",
        "doc",
        "example",
        "test"
      ]
    },
    {
      "login": "xxl4tomxu98",
      "name": "Tom Xu",
      "avatar_url": "https://avatars.githubusercontent.com/u/62292177?s=40&v=4",
      "profile": "https://github.com/xxl4tomxu98",
      "contributions": [
        "code",
        "doc"
      ]
    },
    {
      "login": "nshahpazov",
      "name": "Nikola Shahpazov",
      "avatar_url": "https://avatars.githubusercontent.com/nshahpazov",
      "profile": "https://www.linkedin.com/in/nshahpazov/",
      "contributions": [
        "doc"
      ]
    },
    {
      "login": "dainelli98",
      "name": "Daniel Martín Martínez",
      "avatar_url": "https://avatars.githubusercontent.com/dainelli98",
      "profile": "https://www.linkedin.com/in/daniel-martin-martinez",
      "contributions": [
        "doc",
        "bug"
      ]
    },
    {
      "login": "nilesh05apr",
      "name": "Nilesh Kumar",
      "avatar_url": "https://avatars.githubusercontent.com/u/65773314?v=4",
      "profile": "https://github.com/nilesh05apr",
      "contributions": [
        "code"
      ]
    },
    {
      "login": "JonathanBechtel",
      "name": "JonathanBechtel",
      "avatar_url": "https://avatars.githubusercontent.com/u/481696?v=4",
      "profile": "https://github.com/JonathanBechtel",
      "contributions": [
        "code",
        "ideas",
        "test"
      ]
    },
    {
      "login": "arnavrneo",
      "name": "Arnav",
      "avatar_url": "https://avatars.githubusercontent.com/u/48650781?v=4",
      "profile": "https://github.com/arnavrneo",
      "contributions": [
        "code"
      ]
    },
    {
      "login": "erjieyong",
      "name": "Er Jie Yong",
      "avatar_url": "https://avatars.githubusercontent.com/u/109052378?v=4",
      "profile": "https://www.linkedin.com/in/erjieyong",
      "contributions": [
        "bug",
        "code"
      ]
    },
    {
      "login": "mateuja",
      "name": "Jaume Mateu",
      "avatar_url": "https://avatars.githubusercontent.com/mateuja",
      "profile": "https://github.com/mateuja",
      "contributions": [
        "code"
      ]
    },
    {
      "login": "aaronrmm",
      "name": "Aaron Margolese-Malin",
      "avatar_url": "https://avatars.githubusercontent.com/u/1742879?v=4",
      "profile": "https://github.com/aaronrmm",
      "contributions": [
        "bug"
      ]
    },
    {
      "login": "klam-data",
      "name": "Kevin Lam",
      "avatar_url": "https://avatars.githubusercontent.com/u/114420932?s=400&v=4",
      "profile": "https://www.linkedin.com/in/kevinlam2",
      "contributions": [
        "code",
        "example",
        "test"
      ]
    },
    {
      "login": "mgorlin",
      "name": "Margaret Gorlin",
      "avatar_url": "",
      "profile": "https://www.linkedin.com/in/margaret-gorlin/",
      "contributions": [
        "code",
        "example",
        "test"
      ]
    },
    {
      "login": "pyyim",
      "name": "Paul Yim",
      "avatar_url": "https://avatars.githubusercontent.com/pyyim",
      "profile": "https://www.linkedin.com/in/paulyim97/",
      "contributions": [
        "code",
        "example",
        "test"
      ]
    },
    {
      "login": "snnbotchway",
      "name": "Solomon Botchway",
      "avatar_url": "https://avatars.githubusercontent.com/u/62394255?v=4",
      "profile": "https://www.linkedin.com/in/solomon-botchway-a1383821b/",
      "contributions": [
        "maintenance"
      ]
    },
    {
      "login": "hoesler",
      "name": "Christoph Hösler",
      "avatar_url": "https://avatars.githubusercontent.com/u/1052770?v=4",
      "profile": "https://www.linkedin.com/in/hoesler/",
      "contributions": [
        "code"
      ]
    },
    {
      "login": "pranavvp16",
      "name": "Pranav Prajapati",
      "avatar_url": "https://avatars.githubusercontent.com/u/94780581?v=4",
      "profile": "https://www.linkedin.com/in/pranav-prajapati-a5b413226/",
      "contributions": [
        "code",
        "test"
      ]
    },
    {
      "login": "romanlutz",
      "name": "Roman Lutz",
      "avatar_url": "https://avatars.githubusercontent.com/u/10245648?v=4",
      "profile": "https://www.linkedin.com/in/romanlutz/",
      "contributions": [
        "doc"
      ]
    },
    {
      "login": "DBCerigo",
      "name": "Daniel Burkhardt Cerigo",
      "avatar_url": "https://avatars.githubusercontent.com/u/8318425?v=4",
      "profile": "https://github.com/DBCerigo",
      "contributions": [
        "code"
      ]
    },
    {
      "login": "alex-hh",
      "name": "Alex Hawkins-Hooker",
      "avatar_url": "https://avatars.githubusercontent.com/u/5719745?v=4",
      "profile": "https://github.com/alex-hh",
      "contributions": [
        "code"
      ]
    },
    {
      "login": "ali-tny",
      "name": "Ali Teeney",
      "avatar_url": "https://avatars.githubusercontent.com/u/26010073?v=4",
      "profile": "https://github.com/ali-tny",
      "contributions": [
        "code"
      ]
    },
    {
      "login": "ShivamPathak99",
      "name": "Shivam Pathak",
      "avatar_url": "https://avatars.githubusercontent.com/u/98941325?s=400&v=4",
      "profile": "https://github.com/ShivamPathak99",
      "contributions": [
        "doc"
      ]
    },
    {
      "login": "SamiAlavi",
      "name": "Sami Alavi",
      "avatar_url": "https://avatars.githubusercontent.com/u/32700289?v=4",
      "profile": "https://github.com/SamiAlavi",
      "contributions": [
        "code",
        "maintenance"
      ]
    },
    {
      "login": "yarnabrina",
      "name": "Anirban Ray",
      "avatar_url": "https://avatars.githubusercontent.com/u/39331844?v=4",
      "profile": "https://github.com/yarnabrina/",
      "contributions": [
        "bug",
        "code",
        "doc",
        "ideas",
        "maintenance",
        "mentoring",
        "question",
        "review",
        "test"
      ]
    },
    {
      "login": "dashapetr",
      "name": "Darya Petrashka",
      "avatar_url": "https://avatars.githubusercontent.com/u/54349415?v=4",
      "profile": "https://github.com/dashapetr",
      "contributions": [
        "doc"
      ]
    },
    {
      "login": "luca-miniati",
      "name": "Luca Miniati",
      "avatar_url": "https://avatars.githubusercontent.com/u/87467600?v=4",
      "profile": "https://github.com/luca-miniati",
      "contributions": [
        "code",
        "doc"
      ]
    },
    {
      "login": "marrov",
      "name": "Marc Rovira",
      "avatar_url": "https://avatars.githubusercontent.com/u/54272586?v=4",
      "profile": "https://github.com/marrov",
      "contributions": [
        "doc"
      ]
    },
    {
      "login": "Taise228",
      "name": "Taisei Yamamoto",
      "avatar_url": "https://avatars.githubusercontent.com/u/95762401?s=400&v=4",
      "profile": "https://github.com/Taise228",
      "contributions": [
        "code"
      ]
    },
    {
      "login": "CTFallon",
      "name": "Colin Fallon",
      "avatar_url": "https://avatars.githubusercontent.com/u/19725980?v=4",
      "profile": "https://github.com/CTFallon",
      "contributions": [
        "doc"
      ]
    },
    {
      "login": "mgazian000",
      "name": "Michael Gaziani",
      "avatar_url": "https://avatars.githubusercontent.com/mgazian000",
      "profile": "https://github.com/mgazian000",
      "contributions": [
        "doc"
      ]
    },
    {
      "login": "alan191006",
      "name": "Alan Huynh",
      "avatar_url": "https://avatars.githubusercontent.com/alan191006",
      "profile": "https://github.com/alan191006",
      "contributions": [
        "code"
      ]
    },
    {
      "login": "felipeangelimvieira",
      "name": "Felipe Angelim",
      "avatar_url": "https://avatars.githubusercontent.com/felipeangelimvieira",
      "profile": "https://github.com/felipeangelimvieira",
      "contributions": [
        "code",
        "bug"
      ]
    },
    {
      "login": "janpipek",
      "name": "Jan Pipek",
      "avatar_url": "https://avatars.githubusercontent.com/janpipek",
      "profile": "https://github.com/janpipek",
      "contributions": [
        "code"
      ]
    },
    {
      "login": "Gigi1111",
      "name": "Chung-Fan Tsai",
      "avatar_url": "https://avatars.githubusercontent.com/Gigi1111",
      "profile": "https://github.com/Gigi1111",
      "contributions": [
        "test"
      ]
    },
    {
      "login": "eyjo",
      "name": "Eyjólfur Sigurðsson",
      "avatar_url": "https://avatars.githubusercontent.com/eyjo",
      "profile": "https://github.com/eyjo",
      "contributions": [
        "code",
        "doc"
      ]
    },
    {
      "login": "julia-kraus",
      "name": "Julia Kraus",
      "avatar_url": "https://avatars.githubusercontent.com/julia-kraus",
      "profile": "https://github.com/julia-kraus",
      "contributions": [
        "doc",
        "code",
        "test"
      ]
    },
    {
      "login": "davidgilbertson",
      "name": "David Gilbertson",
      "avatar_url": "https://avatars.githubusercontent.com/u/4443482?v=4",
      "profile": "https://github.com/davidgilbertson",
      "contributions": [
        "code",
        "bug"
      ]
    },
    {
      "login": "MBristle",
      "name": "Mirko Bristle",
      "avatar_url": "https://avatars.githubusercontent.com/MBristle",
      "profile": "https://github.com/MBristle",
      "contributions": [
        "bug",
        "test",
        "doc"
      ]
    },
    {
      "login": "MCRE-BE",
      "name": "Mathias Creemers",
      "avatar_url": "https://avatars.githubusercontent.com/u/99316631",
      "profile": "https://github.com/MCRE-BE",
      "contributions": [
        "bug",
        "code"
      ]
    },
    {
      "login": "Ram0nB",
      "name": "Ramon Bussing",
      "avatar_url": "https://avatars.githubusercontent.com/u/45173421",
      "profile": "https://github.com/Ram0nB",
      "contributions": [
        "doc",
        "code"
      ]
    },
    {
      "login": "hazrulakmal",
      "name": "Hazrul Akmal",
      "avatar_url": "https://avatars.githubusercontent.com/u/24774385?v=4",
      "profile": "https://github.com/hazrulakmal",
      "contributions": [
        "code",
        "doc",
        "bug",
        "test"
      ]
    },
    {
      "login": "hliebert",
      "name": "Helge Liebert",
      "avatar_url": "https://avatars.githubusercontent.com/u/20834265",
      "profile": "https://github.com/hliebert",
      "contributions": [
        "bug",
        "code"
      ]
    },
    {
      "login": "alexfilothodoros",
      "name": "Alexandros Filothodoros",
      "avatar_url": "https://avatars.githubusercontent.com/u/6419847?v=4",
      "profile": "https://github.com/alexfilothodoros",
      "contributions": [
        "doc",
        "maintenance"
      ]
    },
    {
      "login": "ali-parizad",
      "name": "Ali Parizad",
      "avatar_url": "https://avatars.githubusercontent.com/u/13907016?v=4",
      "profile": "https://github.com/ali-parizad",
      "contributions": [
        "code"
      ]
    },
    {
      "login": "BensHamza",
      "name": "Hamza Benslimane",
      "avatar_url": "https://avatars.githubusercontent.com/u/96446862?v=4",
      "profile": "https://github.com/BensHamza",
      "contributions": [
        "bug",
        "code"
      ]
    },
    {
      "login": "sz85512678",
      "name": "Zhen Shao",
      "avatar_url": "https://avatars.githubusercontent.com/sz85512678",
      "profile": "https://github.com/sz85512678",
      "contributions": [
        "code"
      ]
    },
    {
      "login": "Vasudeva-bit",
      "name": "Vasudeva Kilaru",
      "avatar_url": "https://avatars.githubusercontent.com/u/70791259?v=4",
      "profile": "https://github.com/Vasudeva-bit",
      "contributions": [
        "code",
        "doc"
      ]
    },
    {
      "login": "geronimos",
      "name": "Geronimo Bergk",
      "avatar_url": "https://avatars.githubusercontent.com/u/29955288?s=96&v=4",
      "profile": "https://github.com/geronimos",
      "contributions": [
        "bug",
        "code"
      ]
    },
    {
      "login": "julnow",
      "name": "Julian Nowak",
      "avatar_url": "https://avatars.githubusercontent.com/u/21206185?v=4",
      "profile": "https://github.com/julnow",
      "contributions": [
        "bug",
        "code"
      ]
    },
    {
      "login": "pirnerjonas",
      "name": "Jonas Pirner",
      "avatar_url": "https://avatars.githubusercontent.com/u/48887249?v=4",
      "profile": "https://github.com/pirnerjonas",
      "contributions": [
        "doc"
      ]
    },
    {
      "login": "adamkells",
      "name": "Adam Kells",
      "avatar_url": "https://avatars.githubusercontent.com/u/19709277?v=4",
      "profile": "https://github.com/adamkells",
      "contributions": [
        "test"
      ]
    },
    {
      "login": "YHallouard",
      "name": "Yann Hallouard",
      "avatar_url": "https://avatars.githubusercontent.com/YHallouard",
      "profile": "https://www.linkedin.com/in/yann-hallouard/",
      "contributions": [
        "code",
        "test"
      ]
    },
    {
      "login": "xansh",
      "name": "Ansh Kumar",
      "avatar_url": "https://avatars.githubusercontent.com/u/65403652?s=400&u=a45b5dcca057cfaef737d5fab99850aca6da1607&v=4",
      "profile": "https://github.com/xansh",
      "contributions": [
        "doc"
      ]
    },
    {
      "login": "tpvasconcelos",
      "name": "Tomas P. de Vasconcelos",
      "avatar_url": "https://avatars.githubusercontent.com/u/17701527?v=4",
      "profile": "https://github.com/tpvasconcelos",
      "contributions": [
        "bug",
        "code"
      ]
    },
    {
      "login": "rahulporuri",
      "name": "Poruri Sai Rahul",
      "avatar_url": "https://avatars.githubusercontent.com/u/1926457?v=4",
      "profile": "https://github.com/rahulporuri",
      "contributions": [
        "doc"
      ]
    },
    {
      "login": "fspinna",
      "name": "Francesco Spinnato",
      "avatar_url": "https://avatars.githubusercontent.com/u/35352023?v=4",
      "profile": "https://github.com/fspinna",
      "contributions": [
        "code"
      ]
    },
    {
      "login": "sbuse",
      "name": "Simon B.",
      "avatar_url": "https://avatars.githubusercontent.com/u/24408707?v=4",
      "profile": "https://github.com/sbuse",
      "contributions": [
        "code"
      ]
    },
    {
      "login": "sd2k",
      "name": "Ben Sully",
      "avatar_url": "https://avatars.githubusercontent.com/u/5464991?&v=4",
      "profile": "https://github.com/sd2k",
      "contributions": [
        "bug",
        "code"
      ]
    },
    {
      "login": "wayneadams",
      "name": "Wayne Adams",
      "avatar_url": "https://avatars.githubusercontent.com/u/15034841?s=400&u=d717e9945910bcc844c5e64cd56d570c6cc4e8e6&v=4",
      "profile": "https://github.com/wayneadams",
      "contributions": [
        "doc"
      ]
    },
    {
      "login": "sanjayk0508",
      "name": "Sanjay Kumar",
      "avatar_url": "https://avatars.githubusercontent.com/u/102804548?v=4",
      "profile": "https://github.com/sanjayk0508",
      "contributions": [
        "test"
      ]
    },
    {
      "login": "sssilvar",
      "name": "Santiago Smith Silva",
      "avatar_url": "https://avatars.githubusercontent.com/u/16252054?v=4",
      "profile": "https://github.com/sssilvar",
      "contributions": [
        "code"
      ]
    },
    {
      "login": "DManowitz",
      "name": "David Manowitz",
      "avatar_url": "https://avatars.githubusercontent.com/u/66927103?v=4",
      "profile": "https://github.com/DManowitz",
      "contributions": [
        "bug",
        "maintenance"
      ]
    },
    {
      "login": "ninedigits",
      "name": "Max Frohlich",
      "avatar_url": "https://avatars.githubusercontent.com/u/16393653?v=4",
      "profile": "https://www.linkedin.com/in/maxfrohlich/",
      "contributions": [
        "code",
        "ideas",
        "maintenance"
      ]
    },
    {
      "login": "steenrotsman",
      "name": "Stijn J. Rotman",
      "avatar_url": "https://avatars.githubusercontent.com/u/78110080?s=400&v=4",
      "profile": "https://github.com/steenrotsman",
      "contributions": [
        "code",
        "doc"
      ]
    },
    {
      "login": "tvdboom",
      "name": "Mavs",
      "avatar_url": "https://avatars.githubusercontent.com/u/32366550?v=4",
      "profile": "https://github.com/tvdboom",
      "contributions": [
        "code"
      ]
    },
    {
      "login": "Cyril-Meyer",
      "name": "Cyril Meyer",
      "avatar_url": "https://avatars.githubusercontent.com/u/69190238?v=4",
      "profile": "https://cyrilmeyer.eu/",
      "contributions": [
        "bug",
        "code",
        "test"
      ]
    },
    {
      "login": "Abhay-Lejith",
      "name": "Abhay Lejith",
      "avatar_url": "https://avatars.githubusercontent.com/u/120819228?s=96&v=4",
      "profile": "https://github.com/Abhay-Lejith",
      "contributions": [
        "bug",
        "code"
      ]
    },
    {
      "login": "ShreeshaM07",
      "name": "Shreesha M",
      "avatar_url": "https://avatars.githubusercontent.com/u/120820143?s=400&v=4",
      "profile": "https://github.com/ShreeshaM07",
      "contributions": [
        "bug",
        "code",
        "test"
      ]
    },
    {
      "login": "geetu040",
      "name": "Armaghan",
      "avatar_url": "https://avatars.githubusercontent.com/u/90601662?s=96&v=4",
      "profile": "https://github.com/geetu040",
      "contributions": [
        "doc",
        "maintenance"
      ]
    },
    {
<<<<<<< HEAD
      "login": "Xinyu-Wu-0000",
      "name": "Xinyu Wu",
      "avatar_url": "https://avatars.githubusercontent.com/u/57612792?v=4",
      "profile": "https://github.com/Xinyu-Wu-0000",
      "contributions": [
        "bug",
        "code",
        "test"
      ]
=======
      "login": "meraldoantonio",
      "name": "Meraldo Antonio",
      "avatar_url": "https://avatars.githubusercontent.com/u/37468543?v=4",
      "profile": "https://github.com/meraldoantonio",
      "contributions": [
        "doc"
       ]
>>>>>>> d1f79acc
    },
    {
      "login": "memeo-pro",
      "name": "Yash Edake",
      "avatar_url": "https://avatars.githubusercontent.com/memeo-pro",
      "profile": "https://github.com/MEMEO-PRO",
      "contributions": [
        "maintenance",
        "bug"
      ]
    },
    {
      "login": "deysanjeeb",
      "name": "Sanjeeb Dey",
      "avatar_url": "https://avatars.githubusercontent.com/u/39940629?v=4",
      "profile": "https://github.com/deysanjeeb",
      "contributions": [
        "maintenance"
      ]
    },
    {
      "login": "ianspektor",
      "name": "Ian Spektor",
      "avatar_url": "https://avatars.githubusercontent.com/u/49082859?v=4",
      "profile": "https://github.com/ianspektor",
      "contributions": [
        "code",
        "doc"
      ]
    },
    {
      "login": "javiber",
      "name": "Javier Berneche",
      "avatar_url": "https://avatars.githubusercontent.com/u/3588715?v=4",
      "profile": "https://github.com/javiber",
      "contributions": [
        "code",
        "doc"
      ]
    },
    {
      "login": "fnhirwa",
      "name": "Felix Hirwa Nshuti",
      "avatar_url": "https://avatars.githubusercontent.com/u/67042527?s=64&v=4",
      "profile": "https://github.com/fnhirwa",
      "contributions": [
        "code",
        "maintenance"
      ]
    },
    {
      "login": "vandit98",
      "name": "Vandit Tyagi",
      "avatar_url": "https://avatars.githubusercontent.com/u/91458535?v=4",
      "profile": "https://github.com/vandit98",
      "contributions": [
        "doc"
      ]
    }
  ]
}<|MERGE_RESOLUTION|>--- conflicted
+++ resolved
@@ -2629,7 +2629,6 @@
       ]
     },
     {
-<<<<<<< HEAD
       "login": "Xinyu-Wu-0000",
       "name": "Xinyu Wu",
       "avatar_url": "https://avatars.githubusercontent.com/u/57612792?v=4",
@@ -2639,7 +2638,8 @@
         "code",
         "test"
       ]
-=======
+    },
+    {
       "login": "meraldoantonio",
       "name": "Meraldo Antonio",
       "avatar_url": "https://avatars.githubusercontent.com/u/37468543?v=4",
@@ -2647,7 +2647,6 @@
       "contributions": [
         "doc"
        ]
->>>>>>> d1f79acc
     },
     {
       "login": "memeo-pro",
