# copyright: sktime developers, BSD-3-Clause License (see LICENSE file)
"""Interfaces to estimators from pytorch-forecasting."""

import functools
from typing import Any, Optional

from sktime.forecasting.base.adapters._pytorchforecasting import (
    _PytorchForecastingAdapter,
)
from sktime.utils.dependencies import _check_soft_dependencies

__author__ = ["XinyuWu"]


class PytorchForecastingTFT(_PytorchForecastingAdapter):
    """pytorch-forecasting Temporal Fusion Transformer model.

    Parameters
    ----------
    model_params :  dict[str, Any] (default=None)
        parameters to be passed to initialize the pytorch-forecasting TFT model [1]_
        for example: {"lstm_layers": 3, "hidden_continuous_size": 10}
    dataset_params : dict[str, Any] (default=None)
        parameters to initialize `TimeSeriesDataSet` [2]_ from `pandas.DataFrame`
        max_prediction_length will be overwrite according to fh
        time_idx, target, group_ids, time_varying_known_reals, time_varying_unknown_reals
        will be inferred from data, so you do not have to pass them
    train_to_dataloader_params : dict[str, Any] (default=None)
        parameters to be passed for `TimeSeriesDataSet.to_dataloader()`
        by default {"train": True}
    validation_to_dataloader_params : dict[str, Any] (default=None)
        parameters to be passed for `TimeSeriesDataSet.to_dataloader()`
        by default {"train": False}
    model_path: string (default=None)
        try to load a existing model without fitting. Calling the fit function is
        still needed, but no real fitting will be performed.
    random_log_path: bool (default=False)
        use random root directory for logging. This parameter is for CI test in
        Github action, not designed for end users.

    Examples
    --------
    >>> # import packages
    >>> from sktime.forecasting.base import ForecastingHorizon
    >>> from sktime.forecasting.pytorchforecasting import PytorchForecastingTFT
    >>> from sktime.utils._testing.hierarchical import _make_hierarchical
<<<<<<< HEAD
=======
    >>> from sklearn.model_selection import train_test_split
>>>>>>> 2bd3bc15
    >>> # generate random data
    >>> data = _make_hierarchical(
    ...     hierarchy_levels=(5, 200), max_timepoints=50, min_timepoints=50, n_columns=3
    ... )
    >>> # define forecast horizon
    >>> max_prediction_length = 5
    >>> fh = ForecastingHorizon(range(1, max_prediction_length + 1), is_relative=True)
    >>> # split X, y data for train and test
<<<<<<< HEAD
    >>> l1 = data.index.get_level_values(1).map(lambda x: int(x[3:]))
    >>> X_train = data.loc[l1 < 190, ["c0", "c1"]]
    >>> y_train = data.loc[l1 < 190, "c2"].to_frame()
    >>> X_test = data.loc[l1 >= 180, ["c0", "c1"]]
    >>> y_test = data.loc[l1 >= 180, "c2"].to_frame()
=======
    >>> x = data["c0", "c1"]
    >>> y = data["c2"].to_frame()
    >>> X_train, X_test, y_train, y_test = train_test_split(
    ...     x, y, test_size=0.2, train_size=0.8, shuffle=False
    ... )
>>>>>>> 2bd3bc15
    >>> len_levels = len(y_test.index.names)
    >>> y_test = y_test.groupby(level=list(range(len_levels - 1))).apply(
    ...     lambda x: x.droplevel(list(range(len_levels - 1))).iloc[:-max_prediction_length]
    ... )
    >>> # define the model
    >>> model = PytorchForecastingTFT(
    ...     trainer_params={
    ...         "max_epochs": 5,  # for quick test
    ...         "limit_train_batches": 10,  # for quick test
    ...     },
    ... )
    >>> # fit and predict
    >>> model.fit(y=y_train, X=X_train, fh=fh) # doctest skip
    PytorchForecastingTFT(trainer_params={'limit_train_batches': 10,
                                        'max_epochs': 5})
    >>> y_pred = model.predict(fh, X=X_test, y=y_test)
    >>> print(y_test)
                                c2
    h0   h1     time
    h0_0 h1_180 2000-01-01  5.261697
                2000-01-02  5.614349
                2000-01-03  6.619191
                2000-01-04  5.159320
                2000-01-05  7.590924
    ...                          ...
    h0_4 h1_199 2000-02-10  6.591850
                2000-02-11  5.619114
                2000-02-12  5.105312
                2000-02-13  5.185010
                2000-02-14  4.534434

    [4500 rows x 1 columns]
    >>> print(y_pred)
                                c2
    h0   h1     time
    h0_0 h1_180 2000-02-15  5.310687
                2000-02-16  5.162195
                2000-02-17  5.157579
                2000-02-18  5.360476
                2000-02-19  5.308441
    ...                          ...
    h0_4 h1_199 2000-02-15  5.232810
                2000-02-16  5.282471
                2000-02-17  5.254453
                2000-02-18  5.181715
                2000-02-19  5.188011

    [500 rows x 1 columns]
<<<<<<< HEAD
    >>>
=======

>>>>>>> 2bd3bc15

    References
    ----------
    .. [1] https://pytorch-forecasting.readthedocs.io/en/stable/api/pytorch_forecasting.models.temporal_fusion_transformer.TemporalFusionTransformer.html
    .. [2] https://pytorch-forecasting.readthedocs.io/en/stable/api/pytorch_forecasting.data.timeseries.TimeSeriesDataSet.html
    """  # noqa: E501

    _tags = {
        # packaging info
        # --------------
        # "authors": ["XinyuWu"],
        # "maintainers": ["XinyuWu"],
        # "python_dependencies": "pytorch-forecasting"
        # inherited from _PytorchForecastingAdapter
        # estimator type
        # --------------
        "python_dependencies": ["pytorch-forecasting>=1.0.0", "torch", "lightning"],
        "capability:global_forecasting": True,
        "capability:insample": False,
        "X-y-must-have-same-index": True,
        "scitype:y": "univariate",
    }

    def __init__(
        self: "PytorchForecastingTFT",
        model_params: Optional[dict[str, Any]] = None,
        allowed_encoder_known_variable_names: Optional[list[str]] = None,
        dataset_params: Optional[dict[str, Any]] = None,
        train_to_dataloader_params: Optional[dict[str, Any]] = None,
        validation_to_dataloader_params: Optional[dict[str, Any]] = None,
        trainer_params: Optional[dict[str, Any]] = None,
        model_path: Optional[str] = None,
        random_log_path: bool = False,
        broadcasting: bool = False,
    ) -> None:
        self.allowed_encoder_known_variable_names = allowed_encoder_known_variable_names
        super().__init__(
            model_params,
            dataset_params,
            train_to_dataloader_params,
            validation_to_dataloader_params,
            trainer_params,
            model_path,
            random_log_path,
            broadcasting,
        )

    @functools.cached_property
    def algorithm_class(self: "PytorchForecastingTFT"):
        """Import underlying pytorch-forecasting algorithm class."""
        from pytorch_forecasting import TemporalFusionTransformer

        return TemporalFusionTransformer

    @functools.cached_property
    def algorithm_parameters(self: "PytorchForecastingTFT") -> dict:
        """Get keyword parameters for the TFT class.

        Returns
        -------
        dict
            keyword arguments for the underlying algorithm class
        """
        return (
            {}
            if self.allowed_encoder_known_variable_names is None
            else {
                "allowed_encoder_known_variable_names\
                    ": self.allowed_encoder_known_variable_names,
            }
        )

    @classmethod
    def get_test_params(cls, parameter_set="default"):
        """Return testing parameter settings for the estimator.

        Parameters
        ----------
        parameter_set : str, default="default"
            Name of the set of test parameters to return, for use in tests. If no
            special parameters are defined for a value, will return ``"default"`` set.
            There are currently no reserved values for forecasters.

        Returns
        -------
        params : dict or list of dict, default = {}
            Parameters to create testing instances of the class
            Each dict are parameters to construct an "interesting" test instance, i.e.,
            ``MyClass(**params)`` or ``MyClass(**params[i])`` creates a valid test
            instance.
            ``create_test_instance`` uses the first (or only) dictionary in ``params``
        """
<<<<<<< HEAD
        try:
            _check_soft_dependencies("pytorch_forecasting", severity="error")
        except ModuleNotFoundError:
=======
        if not _check_soft_dependencies("pytorch-forecasting", severity="none"):
>>>>>>> 2bd3bc15
            params = [
                {
                    "trainer_params": {
                        "max_epochs": 1,  # for quick test
                        "limit_train_batches": 10,  # for quick test
                        "enable_checkpointing": False,
                        "logger": False,
                    },
                    "dataset_params": {
                        "max_encoder_length": 3,
                    },
                    "model_params": {
                        "hidden_size": 8,
                        "log_interval": -1,
                    },
                    "random_log_path": True,  # fix multiprocess file access error in CI
                },
                {
                    "trainer_params": {
                        "max_epochs": 1,  # for quick test
                        "limit_train_batches": 10,  # for quick test
                        "enable_checkpointing": False,
                        "logger": False,
                    },
                    "model_params": {
                        "hidden_size": 10,
                        "dropout": 0.1,
                        "optimizer": "Adam",
                        # avoid jdb78/pytorch-forecasting#1571 bug in the CI
                        "log_interval": -1,
                    },
                    "dataset_params": {
                        "max_encoder_length": 3,
                    },
                    "random_log_path": True,  # fix multiprocess file access error in CI
                },
            ]
        else:
            from lightning.pytorch.callbacks import EarlyStopping

            # from pytorch_forecasting.metrics import QuantileLoss

            early_stop_callback = EarlyStopping(
                monitor="train_loss",
                min_delta=1e-2,
                patience=3,
                verbose=False,
                mode="min",
            )
            params = [
                {
                    "trainer_params": {
                        "max_epochs": 1,  # for quick test
                        "limit_train_batches": 10,  # for quick test
                        "enable_checkpointing": False,
                        "logger": False,
                    },
                    "model_params": {
                        "log_interval": -1,
                    },
                    "dataset_params": {
                        "max_encoder_length": 3,
                    },
                    "random_log_path": True,  # fix multiprocess file access error in CI
                },
                {
                    "trainer_params": {
                        "callbacks": [early_stop_callback],
                        "max_epochs": 1,  # for quick test
                        "limit_train_batches": 10,  # for quick test
                        "enable_checkpointing": False,
                        "logger": False,
                    },
                    "model_params": {
                        "hidden_size": 10,
                        "dropout": 0.1,
                        # "loss": QuantileLoss(),
                        # can not pass test_set_params and test_set_params_sklearn
                        # QuantileLoss() != QuantileLoss()
                        "optimizer": "Adam",
                        # avoid jdb78/pytorch-forecasting#1571 bug in the CI
                        "log_interval": -1,
                    },
                    "dataset_params": {
                        "max_encoder_length": 3,
                    },
                    "random_log_path": True,  # fix multiprocess file access error in CI
                },
            ]

        params_broadcasting = [dict(p, **{"broadcasting": True}) for p in params]
        params_no_broadcasting = [dict(p, **{"broadcasting": False}) for p in params]
        return params_broadcasting + params_no_broadcasting


class PytorchForecastingNBeats(_PytorchForecastingAdapter):
    """pytorch-forecasting NBeats model.

    Parameters
    ----------
    model_params :  dict[str, Any] (default=None)
        parameters to be passed to initialize the pytorch-forecasting NBeats model [1]_
        for example: {"num_blocks": [5, 5], "widths": [128, 1024]}
    dataset_params : dict[str, Any] (default=None)
        parameters to initialize `TimeSeriesDataSet` [2]_ from `pandas.DataFrame`
        max_prediction_length will be overwrite according to fh
        time_idx, target, group_ids, time_varying_known_reals, time_varying_unknown_reals
        will be inferred from data, so you do not have to pass them
    train_to_dataloader_params : dict[str, Any] (default=None)
        parameters to be passed for `TimeSeriesDataSet.to_dataloader()`
        by default {"train": True}
    validation_to_dataloader_params : dict[str, Any] (default=None)
        parameters to be passed for `TimeSeriesDataSet.to_dataloader()`
        by default {"train": False}
    model_path: string (default=None)
        try to load a existing model without fitting. Calling the fit function is
        still needed, but no real fitting will be performed.
    random_log_path: bool (default=False)
        use random root directory for logging. This parameter is for CI test in
        Github action, not designed for end users.

    Examples
    --------
    >>> # import packages
    >>> from sktime.forecasting.base import ForecastingHorizon
    >>> from sktime.forecasting.pytorchforecasting import PytorchForecastingNBeats
    >>> from sktime.utils._testing.hierarchical import _make_hierarchical
<<<<<<< HEAD
=======
    >>> from sklearn.model_selection import train_test_split
>>>>>>> 2bd3bc15
    >>> # generate random data
    >>> data = _make_hierarchical(
    ...     hierarchy_levels=(5, 200), max_timepoints=50, min_timepoints=50, n_columns=3
    ... )
    >>> # define forecast horizon
    >>> max_prediction_length = 5
    >>> fh = ForecastingHorizon(range(1, max_prediction_length + 1), is_relative=True)
    >>> # split y data for train and test
<<<<<<< HEAD
    >>> l1 = data.index.get_level_values(1).map(lambda x: int(x[3:]))
    >>> y_train = data.loc[l1 < 190, "c2"].to_frame()
    >>> y_test = data.loc[l1 >= 180, "c2"].to_frame()
=======
    >>> y_train, y_test = train_test_split(
    ...     data["c2"].to_frame(), test_size=0.2, train_size=0.8, shuffle=False
    ... )
>>>>>>> 2bd3bc15
    >>> len_levels = len(y_test.index.names)
    >>> y_test = y_test.groupby(level=list(range(len_levels - 1))).apply(
    ...     lambda x: x.droplevel(list(range(len_levels - 1))).iloc[:-max_prediction_length]
    ... )
    >>> # define the model
    >>> model = PytorchForecastingNBeats(
    ...     trainer_params={
    ...         "max_epochs": 5,  # for quick test
    ...         "limit_train_batches": 10,  # for quick test
    ...     },
    ... )
    >>> # fit and predict
    >>> model.fit(y=y_train, fh=fh) # doctest skip
    PytorchForecastingNBeats(trainer_params={'limit_train_batches': 10,
                                            'max_epochs': 5})
    >>> y_pred = model.predict(fh, y=y_test)
    >>> print(y_test)
                                c2
    h0   h1     time
    h0_0 h1_180 2000-01-01  6.308914
                2000-01-02  3.471440
                2000-01-03  4.169305
                2000-01-04  5.990554
                2000-01-05  5.611347
    ...                          ...
    h0_4 h1_199 2000-02-10  6.448248
                2000-02-11  4.290731
                2000-02-12  5.494657
                2000-02-13  4.752948
                2000-02-14  5.243385

    [4500 rows x 1 columns]
    >>> print(y_pred)
                                c2
    h0   h1     time
    h0_0 h1_180 2000-02-15  5.167375
                2000-02-16  5.178759
                2000-02-17  5.251082
                2000-02-18  5.331861
                2000-02-19  5.372994
    ...                          ...
    h0_4 h1_199 2000-02-15  5.005799
                2000-02-16  4.998720
                2000-02-17  5.031197
                2000-02-18  5.081184
                2000-02-19  5.113482

    [500 rows x 1 columns]
<<<<<<< HEAD
    >>>
=======

>>>>>>> 2bd3bc15

    References
    ----------
    .. [1] https://pytorch-forecasting.readthedocs.io/en/stable/api/pytorch_forecasting.models.nbeats.NBeats.html
    .. [2] https://pytorch-forecasting.readthedocs.io/en/stable/api/pytorch_forecasting.data.timeseries.TimeSeriesDataSet.html
    """  # noqa: E501

    _tags = {
        # packaging info
        # --------------
        # "authors": ["XinyuWu"],
        # "maintainers": ["XinyuWu"],
        # "python_dependencies": "pytorch-forecasting"
        # inherited from _PytorchForecastingAdapter
        # estimator type
        # --------------
        "python_dependencies": ["pytorch-forecasting>=1.0.0", "torch", "lightning"],
        "capability:global_forecasting": True,
        "ignores-exogeneous-X": True,
        "capability:insample": False,
        "X-y-must-have-same-index": True,
        "scitype:y": "univariate",
    }

    def __init__(
        self: "PytorchForecastingNBeats",
        model_params: Optional[dict[str, Any]] = None,
        dataset_params: Optional[dict[str, Any]] = None,
        train_to_dataloader_params: Optional[dict[str, Any]] = None,
        validation_to_dataloader_params: Optional[dict[str, Any]] = None,
        trainer_params: Optional[dict[str, Any]] = None,
        model_path: Optional[str] = None,
        random_log_path: bool = False,
        broadcasting: bool = False,
    ) -> None:
        super().__init__(
            model_params,
            dataset_params,
            train_to_dataloader_params,
            validation_to_dataloader_params,
            trainer_params,
            model_path,
            random_log_path,
            broadcasting,
        )

    @functools.cached_property
    def algorithm_class(self: "PytorchForecastingNBeats"):
        """Import underlying pytorch-forecasting algorithm class."""
        from pytorch_forecasting import NBeats

        return NBeats

    @functools.cached_property
    def algorithm_parameters(self: "PytorchForecastingNBeats") -> dict:
        """Get keyword parameters for the NBeats class.

        Returns
        -------
        dict
            keyword arguments for the underlying algorithm class
        """
        return {}

    @classmethod
    def get_test_params(cls, parameter_set="default"):
        """Return testing parameter settings for the estimator.

        Parameters
        ----------
        parameter_set : str, default="default"
            Name of the set of test parameters to return, for use in tests. If no
            special parameters are defined for a value, will return ``"default"`` set.
            There are currently no reserved values for forecasters.

        Returns
        -------
        params : dict or list of dict, default = {}
            Parameters to create testing instances of the class
            Each dict are parameters to construct an "interesting" test instance, i.e.,
            ``MyClass(**params)`` or ``MyClass(**params[i])`` creates a valid test
            instance.
            ``create_test_instance`` uses the first (or only) dictionary in ``params``
        """
<<<<<<< HEAD
        try:
            _check_soft_dependencies("pytorch_forecasting", severity="error")
        except ModuleNotFoundError:
=======
        if not _check_soft_dependencies("pytorch-forecasting", severity="none"):
>>>>>>> 2bd3bc15
            params = [
                {
                    "trainer_params": {
                        "max_epochs": 1,  # for quick test
                        "limit_train_batches": 10,  # for quick test
                        "enable_checkpointing": False,
                        "logger": False,
                    },
                    "dataset_params": {
                        "max_encoder_length": 3,
                    },
                    "model_params": {
                        "num_blocks": [2, 2],
                        "num_block_layers": [1, 1],
                        "widths": 32,
                        "log_interval": -1,
                    },
                    "random_log_path": True,  # fix multiprocess file access error in CI
                },
                {
                    "trainer_params": {
                        "max_epochs": 1,  # for quick test
                        "limit_train_batches": 10,  # for quick test
                        "enable_checkpointing": False,
                        "logger": False,
                    },
                    "model_params": {
                        "num_blocks": [5, 5],
                        "num_block_layers": [5, 5],
                        "log_interval": -1,
                        "backcast_loss_ratio": 1.0,
                        "widths": 32,
                    },
                    "dataset_params": {
                        "max_encoder_length": 3,
                    },
                    "random_log_path": True,  # fix multiprocess file access error in CI
                },
            ]
        else:
            from lightning.pytorch.callbacks import EarlyStopping

            early_stop_callback = EarlyStopping(
                monitor="val_loss",
                min_delta=1e-2,
                patience=3,
                verbose=False,
                mode="min",
            )
            params = [
                {
                    "trainer_params": {
                        "max_epochs": 1,  # for quick test
                        "limit_train_batches": 10,  # for quick test
                        "enable_checkpointing": False,
                        "logger": False,
                    },
                    "model_params": {
                        "log_interval": -1,
                    },
                    "dataset_params": {
                        "max_encoder_length": 3,
                    },
                    "random_log_path": True,  # fix multiprocess file access error in CI
                },
                {
                    "trainer_params": {
                        "callbacks": [early_stop_callback],
                        "max_epochs": 1,  # for quick test
                        "limit_train_batches": 10,  # for quick test
                        "enable_checkpointing": False,
                        "logger": False,
                    },
                    "model_params": {
                        "num_blocks": [5, 5],
                        "num_block_layers": [5, 5],
                        "backcast_loss_ratio": 1.0,
                        "log_interval": -1,
                    },
                    "dataset_params": {
                        "max_encoder_length": 3,
                    },
                    "random_log_path": True,  # fix multiprocess file access error in CI
                },
            ]

        params_broadcasting = [dict(p, **{"broadcasting": True}) for p in params]
        params_no_broadcasting = [dict(p, **{"broadcasting": False}) for p in params]
        return params_broadcasting + params_no_broadcasting


class PytorchForecastingDeepAR(_PytorchForecastingAdapter):
    """pytorch-forecasting DeepAR model.

    Parameters
    ----------
    model_params :  dict[str, Any] (default=None)
        parameters to be passed to initialize the pytorch-forecasting NBeats model [1]_
        for example: {"cell_type": "GRU", "rnn_layers": 3}
    dataset_params : dict[str, Any] (default=None)
        parameters to initialize `TimeSeriesDataSet` [2]_ from `pandas.DataFrame`
        max_prediction_length will be overwrite according to fh
        time_idx, target, group_ids, time_varying_known_reals, time_varying_unknown_reals
        will be infered from data, so you do not have to pass them
    train_to_dataloader_params : dict[str, Any] (default=None)
        parameters to be passed for `TimeSeriesDataSet.to_dataloader()`
        by default {"train": True}
    validation_to_dataloader_params : dict[str, Any] (default=None)
        parameters to be passed for `TimeSeriesDataSet.to_dataloader()`
        by default {"train": False}
    model_path: string (default=None)
        try to load a existing model without fitting. Calling the fit function is
        still needed, but no real fitting will be performed.
    deterministic: bool (default=False)
        set seed before predict, so that it will give the same output for the same input
    random_log_path: bool (default=False)
        use random root directory for logging. This parameter is for CI test in
        Github action, not designed for end users.

    Examples
    --------
    >>> # import packages
    >>> from sktime.forecasting.base import ForecastingHorizon
    >>> from sktime.forecasting.pytorchforecasting import PytorchForecastingDeepAR
    >>> from sktime.utils._testing.hierarchical import _make_hierarchical
    >>> from sklearn.model_selection import train_test_split
    >>> # generate random data
    >>> data = _make_hierarchical(
    ...     hierarchy_levels=(5, 200), max_timepoints=50, min_timepoints=50, n_columns=3
    ... )
    >>> # define forecast horizon
    >>> max_prediction_length = 5
    >>> fh = ForecastingHorizon(range(1, max_prediction_length + 1), is_relative=True)
    >>> # split X, y data for train and test
    >>> x = data["c0", "c1"]
    >>> y = data["c2"].to_frame()
    >>> X_train, X_test, y_train, y_test = train_test_split(
    ...     x, y, test_size=0.2, train_size=0.8, shuffle=False
    ... )
    >>> len_levels = len(y_test.index.names)
    >>> y_test = y_test.groupby(level=list(range(len_levels - 1))).apply(
    ...     lambda x: x.droplevel(list(range(len_levels - 1))).iloc[:-max_prediction_length]
    ... )
    >>> # define the model
    >>> model = PytorchForecastingDeepAR(
    ...     trainer_params={
    ...         "max_epochs": 5,  # for quick test
    ...         "limit_train_batches": 10,  # for quick test
    ...     },
    ... )
    >>> # fit and predict
    >>> model.fit(y=y_train, X=X_train, fh=fh) # doctest skip
    PytorchForecastingDeepAR(trainer_params={'limit_train_batches': 10,
                                            'max_epochs': 5})
    >>> y_pred = model.predict(fh, X=X_test, y=y_test)
    >>> print(y_test)
                                c2
    h0   h1     time
    h0_0 h1_180 2000-01-01  5.006716
                2000-01-02  5.197903
                2000-01-03  4.477552
                2000-01-04  4.751521
                2000-01-05  3.323994
    ...                          ...
    h0_4 h1_199 2000-02-10  5.590399
                2000-02-11  5.595445
                2000-02-12  4.915307
                2000-02-13  4.726925
                2000-02-14  5.482842

    [4500 rows x 1 columns]
    >>> print(y_pred)
                                c2
    h0   h1     time
    h0_0 h1_180 2000-02-15  4.919366
                2000-02-16  4.862666
                2000-02-17  5.021425
                2000-02-18  4.934844
                2000-02-19  4.808967
    ...                          ...
    h0_4 h1_199 2000-02-15  5.150748
                2000-02-16  5.230827
                2000-02-17  5.123736
                2000-02-18  5.139505
                2000-02-19  5.121511

    [500 rows x 1 columns]


    References
    ----------
    .. [1] https://pytorch-forecasting.readthedocs.io/en/stable/api/pytorch_forecasting.models.nbeats.NBeats.html
    .. [2] https://pytorch-forecasting.readthedocs.io/en/stable/api/pytorch_forecasting.data.timeseries.TimeSeriesDataSet.html
    """  # noqa: E501

    _tags = {
        # packaging info
        # --------------
        # "authors": ["XinyuWu"],
        # "maintainers": ["XinyuWu"],
        # "python_dependencies": "pytorch-forecasting"
        # inherited from _PytorchForecastingAdapter
        # estimator type
        # --------------
        "python_dependencies": ["pytorch-forecasting>=1.0.0", "torch", "lightning"],
        "capability:global_forecasting": True,
        "capability:insample": False,
        "X-y-must-have-same-index": True,
        "scitype:y": "univariate",
    }

    def __init__(
        self: "PytorchForecastingDeepAR",
        model_params: Optional[dict[str, Any]] = None,
        allowed_encoder_known_variable_names: Optional[list[str]] = None,
        dataset_params: Optional[dict[str, Any]] = None,
        train_to_dataloader_params: Optional[dict[str, Any]] = None,
        validation_to_dataloader_params: Optional[dict[str, Any]] = None,
        trainer_params: Optional[dict[str, Any]] = None,
        model_path: Optional[str] = None,
        deterministic: bool = False,
        random_log_path: bool = False,
        broadcasting: bool = False,
    ) -> None:
        self.allowed_encoder_known_variable_names = allowed_encoder_known_variable_names
        self.deterministic = deterministic
        super().__init__(
            model_params,
            dataset_params,
            train_to_dataloader_params,
            validation_to_dataloader_params,
            trainer_params,
            model_path,
            random_log_path,
            broadcasting,
        )

    @functools.cached_property
    def algorithm_class(self: "PytorchForecastingDeepAR"):
        """Import underlying pytorch-forecasting algorithm class."""
        from pytorch_forecasting import DeepAR

        return DeepAR

    @functools.cached_property
    def algorithm_parameters(self: "PytorchForecastingDeepAR") -> dict:
        """Get keyword parameters for the DeepAR class.

        Returns
        -------
        dict
            keyword arguments for the underlying algorithm class
        """
        return (
            {}
            if self.allowed_encoder_known_variable_names is None
            else {
                "allowed_encoder_known_variable_names\
                    ": self.allowed_encoder_known_variable_names,
            }
        )

    @classmethod
    def get_test_params(cls, parameter_set="default"):
        """Return testing parameter settings for the estimator.

        Parameters
        ----------
        parameter_set : str, default="default"
            Name of the set of test parameters to return, for use in tests. If no
            special parameters are defined for a value, will return ``"default"`` set.
            There are currently no reserved values for forecasters.

        Returns
        -------
        params : dict or list of dict, default = {}
            Parameters to create testing instances of the class
            Each dict are parameters to construct an "interesting" test instance, i.e.,
            ``MyClass(**params)`` or ``MyClass(**params[i])`` creates a valid test
            instance.
            ``create_test_instance`` uses the first (or only) dictionary in ``params``
        """
        if not _check_soft_dependencies("pytorch-forecasting", severity="none"):
            params = [
                {
                    "trainer_params": {
                        "max_epochs": 1,  # for quick test
                        "limit_train_batches": 10,  # for quick test
                        "enable_checkpointing": False,
                        "logger": False,
                    },
                    "model_params": {
                        "cell_type": "GRU",
                        "rnn_layers": 1,
                        "hidden_size": 3,
                        "enable_checkpointing": False,
                        "log_interval": -1,
                    },
                    "dataset_params": {
                        "max_encoder_length": 3,
                    },
                    "random_log_path": True,  # fix multiprocess file access error in CI
                    "deterministic": True,  # to pass test_score
                },
                {
                    "trainer_params": {
                        "max_epochs": 1,  # for quick test
                        "limit_train_batches": 10,  # for quick test
                        "enable_checkpointing": False,
                        "logger": False,
                    },
                    "model_params": {
                        "cell_type": "GRU",
                        "rnn_layers": 2,
                        "hidden_size": 3,
                        "log_interval": -1,
                    },
                    "dataset_params": {
                        "max_encoder_length": 3,
                    },
                    "random_log_path": True,  # fix multiprocess file access error in CI
                    "deterministic": True,  # to pass test_score
                },
            ]
        else:
            from lightning.pytorch.callbacks import EarlyStopping

            early_stop_callback = EarlyStopping(
                monitor="val_loss",
                min_delta=1e-2,
                patience=3,
                verbose=False,
                mode="min",
            )
            params = [
                {
                    "trainer_params": {
                        "max_epochs": 1,  # for quick test
                        "limit_train_batches": 10,  # for quick test
                        "enable_checkpointing": False,
                        "logger": False,
                    },
                    "model_params": {
                        "log_interval": -1,
                    },
                    "dataset_params": {
                        "max_encoder_length": 3,
                    },
                    "random_log_path": True,  # fix multiprocess file access error in CI
                    "deterministic": True,  # to pass test_score
                },
                {
                    "trainer_params": {
                        "callbacks": [early_stop_callback],
                        "max_epochs": 1,  # for quick test
                        "limit_train_batches": 10,  # for quick test
                        "enable_checkpointing": False,
                        "logger": False,
                    },
                    "model_params": {
                        "cell_type": "GRU",
                        "rnn_layers": 3,
                        "log_interval": -1,
                    },
                    "dataset_params": {
                        "max_encoder_length": 3,
                    },
                    "random_log_path": True,  # fix multiprocess file access error in CI
                    "deterministic": True,  # to pass test_score
                },
            ]

        params_broadcasting = [dict(p, **{"broadcasting": True}) for p in params]
        params_no_broadcasting = [dict(p, **{"broadcasting": False}) for p in params]
        return params_broadcasting + params_no_broadcasting


class PytorchForecastingNHiTS(_PytorchForecastingAdapter):
    """pytorch-forecasting NHiTS model.

    Parameters
    ----------
    model_params :  dict[str, Any] (default=None)
        parameters to be passed to initialize the pytorch-forecasting NBeats model [1]_
        for example: {"interpolation_mode": "nearest", "activation": "Tanh"}
    dataset_params : dict[str, Any] (default=None)
        parameters to initialize `TimeSeriesDataSet` [2]_ from `pandas.DataFrame`
        max_prediction_length will be overwrite according to fh
        time_idx, target, group_ids, time_varying_known_reals, time_varying_unknown_reals
        will be infered from data, so you do not have to pass them
    train_to_dataloader_params : dict[str, Any] (default=None)
        parameters to be passed for `TimeSeriesDataSet.to_dataloader()`
        by default {"train": True}
    validation_to_dataloader_params : dict[str, Any] (default=None)
        parameters to be passed for `TimeSeriesDataSet.to_dataloader()`
        by default {"train": False}
    model_path: string (default=None)
        try to load a existing model without fitting. Calling the fit function is
        still needed, but no real fitting will be performed.
    random_log_path: bool (default=False)
        use random root directory for logging. This parameter is for CI test in
        Github action, not designed for end users.

    Examples
    --------
    >>> # import packages
    >>> from sktime.forecasting.base import ForecastingHorizon
    >>> from sktime.forecasting.pytorchforecasting import PytorchForecastingNHiTS
    >>> from sktime.utils._testing.hierarchical import _make_hierarchical
    >>> from sklearn.model_selection import train_test_split
    >>> # generate random data
    >>> data = _make_hierarchical(
    ...     hierarchy_levels=(5, 200), max_timepoints=50, min_timepoints=50, n_columns=3
    ... )
    >>> # define forecast horizon
    >>> max_prediction_length = 5
    >>> fh = ForecastingHorizon(range(1, max_prediction_length + 1), is_relative=True)
    >>> # split X, y data for train and test
    >>> x = data["c0", "c1"]
    >>> y = data["c2"].to_frame()
    >>> X_train, X_test, y_train, y_test = train_test_split(
    ...     x, y, test_size=0.2, train_size=0.8, shuffle=False
    ... )
    >>> len_levels = len(y_test.index.names)
    >>> y_test = y_test.groupby(level=list(range(len_levels - 1))).apply(
    ...     lambda x: x.droplevel(list(range(len_levels - 1))).iloc[:-max_prediction_length]
    ... )
    >>> # define the model
    >>> model = PytorchForecastingNHiTS(
    ...     trainer_params={
    ...         "max_epochs": 5,  # for quick test
    ...         "limit_train_batches": 10,  # for quick test
    ...     },
    ... )
    >>> # fit and predict
    >>> model.fit(y=y_train, X=X_train, fh=fh) # doctest skip
    PytorchForecastingNHiTS(trainer_params={'limit_train_batches': 10,
                                            'max_epochs': 5})
    >>> y_pred = model.predict(fh, X=X_test, y=y_test)
    >>> print(y_test)
                                c2
    h0   h1     time
    h0_0 h1_180 2000-01-01  8.184178
                2000-01-02  5.444128
                2000-01-03  5.992600
                2000-01-04  5.223143
                2000-01-05  6.191883
    ...                          ...
    h0_4 h1_199 2000-02-10  7.498591
                2000-02-11  5.910466
                2000-02-12  7.409602
                2000-02-13  4.670040
                2000-02-14  5.454403

    [4500 rows x 1 columns]
    >>> print(y_pred)
                                c2
    h0   h1     time
    h0_0 h1_180 2000-02-15  5.764410
                2000-02-16  5.826406
                2000-02-17  5.925301
                2000-02-18  5.792100
                2000-02-19  5.760923
    ...                          ...
    h0_4 h1_199 2000-02-15  5.376267
                2000-02-16  5.227071
                2000-02-17  5.070744
                2000-02-18  5.249713
                2000-02-19  5.047630

    [500 rows x 1 columns]


    References
    ----------
    .. [1] https://pytorch-forecasting.readthedocs.io/en/stable/api/pytorch_forecasting.models.nbeats.NBeats.html
    .. [2] https://pytorch-forecasting.readthedocs.io/en/stable/api/pytorch_forecasting.data.timeseries.TimeSeriesDataSet.html
    """  # noqa: E501

    _tags = {
        # packaging info
        # --------------
        # "authors": ["XinyuWu"],
        # "maintainers": ["XinyuWu"],
        # "python_dependencies": "pytorch-forecasting"
        # inherited from _PytorchForecastingAdapter
        # estimator type
        # --------------
        "python_dependencies": ["pytorch-forecasting>=1.0.0", "torch", "lightning"],
        "capability:global_forecasting": True,
        "capability:insample": False,
        "X-y-must-have-same-index": True,
        "scitype:y": "univariate",
    }

    def __init__(
        self: "PytorchForecastingNHiTS",
        model_params: Optional[dict[str, Any]] = None,
        dataset_params: Optional[dict[str, Any]] = None,
        train_to_dataloader_params: Optional[dict[str, Any]] = None,
        validation_to_dataloader_params: Optional[dict[str, Any]] = None,
        trainer_params: Optional[dict[str, Any]] = None,
        model_path: Optional[str] = None,
        random_log_path: bool = False,
        broadcasting: bool = False,
    ) -> None:
        super().__init__(
            model_params,
            dataset_params,
            train_to_dataloader_params,
            validation_to_dataloader_params,
            trainer_params,
            model_path,
            random_log_path,
            broadcasting,
        )

    @functools.cached_property
    def algorithm_class(self: "PytorchForecastingNHiTS"):
        """Import underlying pytorch-forecasting algorithm class."""
        from pytorch_forecasting import NHiTS

        return NHiTS

    @functools.cached_property
    def algorithm_parameters(self: "PytorchForecastingNHiTS") -> dict:
        """Get keyword parameters for the NHiTS class.

        Returns
        -------
        dict
            keyword arguments for the underlying algorithm class
        """
        if "n_blocks" in self._model_params.keys():
            stacks = len(self._model_params["n_blocks"])
        else:
            stacks = 3  # default value in pytorch-forecasting
        if self._max_prediction_length == 1:
            # avoid the bug in https://github.com/jdb78/pytorch-forecasting/issues/1571
            return {
                "downsample_frequencies": [1] * stacks,
                "pooling_sizes": [1] * stacks,
            }
        return {}

    @classmethod
    def get_test_params(cls, parameter_set="default"):
        """Return testing parameter settings for the estimator.

        Parameters
        ----------
        parameter_set : str, default="default"
            Name of the set of test parameters to return, for use in tests. If no
            special parameters are defined for a value, will return ``"default"`` set.
            There are currently no reserved values for forecasters.

        Returns
        -------
        params : dict or list of dict, default = {}
            Parameters to create testing instances of the class
            Each dict are parameters to construct an "interesting" test instance, i.e.,
            ``MyClass(**params)`` or ``MyClass(**params[i])`` creates a valid test
            instance.
            ``create_test_instance`` uses the first (or only) dictionary in ``params``
        """
        if not _check_soft_dependencies("pytorch-forecasting", severity="none"):
            params = [
                {
                    "trainer_params": {
                        "max_epochs": 1,  # for quick test
                        "limit_train_batches": 10,  # for quick test
                        "enable_checkpointing": False,
                        "logger": False,
                    },
                    "dataset_params": {
                        "max_encoder_length": 3,
                    },
                    "model_params": {
                        "hidden_size": 8,
                        "log_interval": -1,
                    },
                    "random_log_path": True,  # fix multiprocess file access error in CI
                },
                {
                    "trainer_params": {
                        "max_epochs": 1,  # for quick test
                        "limit_train_batches": 10,  # for quick test
                        "enable_checkpointing": False,
                        "logger": False,
                    },
                    "model_params": {
                        "interpolation_mode": "nearest",
                        "activation": "Tanh",
                        "hidden_size": 8,
                        "log_interval": -1,
                    },
                    "dataset_params": {
                        "max_encoder_length": 3,
                    },
                    "random_log_path": True,  # fix multiprocess file access error in CI
                },
            ]
        else:
            from lightning.pytorch.callbacks import EarlyStopping

            early_stop_callback = EarlyStopping(
                monitor="val_loss",
                min_delta=1e-2,
                patience=3,
                verbose=False,
                mode="min",
            )
            params = [
                {
                    "trainer_params": {
                        "max_epochs": 1,  # for quick test
                        "limit_train_batches": 10,  # for quick test
                        "enable_checkpointing": False,
                        "logger": False,
                    },
                    "model_params": {
                        "log_interval": -1,
                    },
                    "dataset_params": {
                        "max_encoder_length": 3,
                    },
                    "random_log_path": True,  # fix multiprocess file access error in CI
                },
                {
                    "trainer_params": {
                        "callbacks": [early_stop_callback],
                        "max_epochs": 1,  # for quick test
                        "limit_train_batches": 10,  # for quick test
                        "enable_checkpointing": False,
                        "logger": False,
                    },
                    "model_params": {
                        "interpolation_mode": "nearest",
                        "activation": "Tanh",
                        "log_interval": -1,
                    },
                    "dataset_params": {
                        "max_encoder_length": 3,
                    },
                    "random_log_path": True,  # fix multiprocess file access error in CI
                },
            ]

<<<<<<< HEAD
        return params


class PytorchForecastingDeepAR(_PytorchForecastingAdapter):
    """pytorch-forecasting DeepAR model.

    Parameters
    ----------
    model_params :  Dict[str, Any] (default=None)
        parameters to be passed to initialize the pytorch-forecasting NBeats model [1]_
        for example: {"cell_type": "GRU", "rnn_layers": 3}
    dataset_params : Dict[str, Any] (default=None)
        parameters to initialize `TimeSeriesDataSet` [2]_ from `pandas.DataFrame`
        max_prediction_length will be overwrite according to fh
        time_idx, target, group_ids, time_varying_known_reals, time_varying_unknown_reals
        will be infered from data, so you do not have to pass them
    train_to_dataloader_params : Dict[str, Any] (default=None)
        parameters to be passed for `TimeSeriesDataSet.to_dataloader()`
        by default {"train": True}
    validation_to_dataloader_params : Dict[str, Any] (default=None)
        parameters to be passed for `TimeSeriesDataSet.to_dataloader()`
        by default {"train": False}
    model_path: string (default=None)
        try to load a existing model without fitting. Calling the fit function is
        still needed, but no real fitting will be performed.
    deterministic: bool (default=False)
        set seed before predict, so that it will give the same output for the same input
    random_log_path: bool (default=False)
        use random root directory for logging. This parameter is for CI test in
        Github action, not designed for end users.

    Examples
    --------
    >>> # import packages
    >>> from sktime.forecasting.base import ForecastingHorizon
    >>> from sktime.forecasting.pytorchforecasting import PytorchForecastingDeepAR
    >>> from sktime.utils._testing.hierarchical import _make_hierarchical
    >>> # generate random data
    >>> data = _make_hierarchical(
    ...     hierarchy_levels=(5, 200), max_timepoints=50, min_timepoints=50, n_columns=3
    ... )
    >>> # define forecast horizon
    >>> max_prediction_length = 5
    >>> fh = ForecastingHorizon(range(1, max_prediction_length + 1), is_relative=True)
    >>> # split X, y data for train and test
    >>> l1 = data.index.get_level_values(1).map(lambda x: int(x[3:]))
    >>> X_train = data.loc[l1 < 190, ["c0", "c1"]]
    >>> y_train = data.loc[l1 < 190, "c2"].to_frame()
    >>> X_test = data.loc[l1 >= 180, ["c0", "c1"]]
    >>> y_test = data.loc[l1 >= 180, "c2"].to_frame()
    >>> len_levels = len(y_test.index.names)
    >>> y_test = y_test.groupby(level=list(range(len_levels - 1))).apply(
    ...     lambda x: x.droplevel(list(range(len_levels - 1))).iloc[:-max_prediction_length]
    ... )
    >>> # define the model
    >>> model = PytorchForecastingDeepAR(
    ...     trainer_params={
    ...         "max_epochs": 5,  # for quick test
    ...         "limit_train_batches": 10,  # for quick test
    ...     },
    ... )
    >>> # fit and predict
    >>> model.fit(y=y_train, X=X_train, fh=fh) # doctest skip
    PytorchForecastingDeepAR(trainer_params={'limit_train_batches': 10,
                                            'max_epochs': 5})
    >>> y_pred = model.predict(fh, X=X_test, y=y_test)
    >>> print(y_test)
                                c2
    h0   h1     time
    h0_0 h1_180 2000-01-01  5.006716
                2000-01-02  5.197903
                2000-01-03  4.477552
                2000-01-04  4.751521
                2000-01-05  3.323994
    ...                          ...
    h0_4 h1_199 2000-02-10  5.590399
                2000-02-11  5.595445
                2000-02-12  4.915307
                2000-02-13  4.726925
                2000-02-14  5.482842

    [4500 rows x 1 columns]
    >>> print(y_pred)
                                c2
    h0   h1     time
    h0_0 h1_180 2000-02-15  4.919366
                2000-02-16  4.862666
                2000-02-17  5.021425
                2000-02-18  4.934844
                2000-02-19  4.808967
    ...                          ...
    h0_4 h1_199 2000-02-15  5.150748
                2000-02-16  5.230827
                2000-02-17  5.123736
                2000-02-18  5.139505
                2000-02-19  5.121511

    [500 rows x 1 columns]
    >>>

    References
    ----------
    .. [1] https://pytorch-forecasting.readthedocs.io/en/stable/api/pytorch_forecasting.models.nbeats.NBeats.html
    .. [2] https://pytorch-forecasting.readthedocs.io/en/stable/api/pytorch_forecasting.data.timeseries.TimeSeriesDataSet.html
    """  # noqa: E501

    _tags = {
        # packaging info
        # --------------
        # "authors": ["XinyuWu"],
        # "maintainers": ["XinyuWu"],
        # "python_dependencies": "pytorch_forecasting"
        # inherited from _PytorchForecastingAdapter
        # estimator type
        # --------------
        "python_dependencies": ["pytorch_forecasting>=1.0.0", "torch", "lightning"],
        "capability:global_forecasting": True,
        "capability:insample": False,
        "X-y-must-have-same-index": True,
        "scitype:y": "univariate",
    }

    def __init__(
        self: "PytorchForecastingDeepAR",
        model_params: Optional[Dict[str, Any]] = None,
        allowed_encoder_known_variable_names: Optional[List[str]] = None,
        dataset_params: Optional[Dict[str, Any]] = None,
        train_to_dataloader_params: Optional[Dict[str, Any]] = None,
        validation_to_dataloader_params: Optional[Dict[str, Any]] = None,
        trainer_params: Optional[Dict[str, Any]] = None,
        model_path: Optional[str] = None,
        deterministic: bool = False,
        random_log_path: bool = False,
    ) -> None:
        self.allowed_encoder_known_variable_names = allowed_encoder_known_variable_names
        self.deterministic = deterministic
        super().__init__(
            model_params,
            dataset_params,
            train_to_dataloader_params,
            validation_to_dataloader_params,
            trainer_params,
            model_path,
            random_log_path,
        )

    @functools.cached_property
    def algorithm_class(self: "PytorchForecastingDeepAR"):
        """Import underlying pytorch-forecasting algorithm class."""
        from pytorch_forecasting import DeepAR

        return DeepAR

    @functools.cached_property
    def algorithm_parameters(self: "PytorchForecastingDeepAR") -> dict:
        """Get keyword parameters for the DeepAR class.

        Returns
        -------
        dict
            keyword arguments for the underlying algorithm class
        """
        return (
            {}
            if self.allowed_encoder_known_variable_names is None
            else {
                "allowed_encoder_known_variable_names\
                    ": self.allowed_encoder_known_variable_names,
            }
        )

    @classmethod
    def get_test_params(cls, parameter_set="default"):
        """Return testing parameter settings for the estimator.

        Parameters
        ----------
        parameter_set : str, default="default"
            Name of the set of test parameters to return, for use in tests. If no
            special parameters are defined for a value, will return ``"default"`` set.
            There are currently no reserved values for forecasters.

        Returns
        -------
        params : dict or list of dict, default = {}
            Parameters to create testing instances of the class
            Each dict are parameters to construct an "interesting" test instance, i.e.,
            ``MyClass(**params)`` or ``MyClass(**params[i])`` creates a valid test
            instance.
            ``create_test_instance`` uses the first (or only) dictionary in ``params``
        """
        try:
            _check_soft_dependencies("pytorch_forecasting", severity="error")
        except ModuleNotFoundError:
            params = [
                {
                    "trainer_params": {
                        "max_epochs": 1,  # for quick test
                        "limit_train_batches": 10,  # for quick test
                    },
                    "dataset_params": {
                        "max_encoder_length": 3,
                    },
                    "random_log_path": True,  # fix multiprocess file access error in CI
                    "deterministic": True,  # to pass test_score
                },
                {
                    "trainer_params": {
                        "max_epochs": 1,  # for quick test
                        "limit_train_batches": 10,  # for quick test
                    },
                    "model_params": {
                        "cell_type": "GRU",
                        "rnn_layers": 3,
                    },
                    "dataset_params": {
                        "max_encoder_length": 3,
                    },
                    "random_log_path": True,  # fix multiprocess file access error in CI
                    "deterministic": True,  # to pass test_score
                },
            ]
        else:
            from lightning.pytorch.callbacks import EarlyStopping

            early_stop_callback = EarlyStopping(
                monitor="val_loss",
                min_delta=1e-2,
                patience=3,
                verbose=False,
                mode="min",
            )
            params = [
                {
                    "trainer_params": {
                        "max_epochs": 1,  # for quick test
                        "limit_train_batches": 10,  # for quick test
                    },
                    "dataset_params": {
                        "max_encoder_length": 3,
                    },
                    "random_log_path": True,  # fix multiprocess file access error in CI
                    "deterministic": True,  # to pass test_score
                },
                {
                    "trainer_params": {
                        "callbacks": [early_stop_callback],
                        "max_epochs": 1,  # for quick test
                        "limit_train_batches": 10,  # for quick test
                    },
                    "model_params": {
                        "cell_type": "GRU",
                        "rnn_layers": 3,
                    },
                    "dataset_params": {
                        "max_encoder_length": 3,
                    },
                    "random_log_path": True,  # fix multiprocess file access error in CI
                    "deterministic": True,  # to pass test_score
                },
            ]

        return params


class PytorchForecastingNHiTS(_PytorchForecastingAdapter):
    """pytorch-forecasting NHiTS model.

    Parameters
    ----------
    model_params :  Dict[str, Any] (default=None)
        parameters to be passed to initialize the pytorch-forecasting NBeats model [1]_
        for example: {"interpolation_mode": "nearest", "activation": "Tanh"}
    dataset_params : Dict[str, Any] (default=None)
        parameters to initialize `TimeSeriesDataSet` [2]_ from `pandas.DataFrame`
        max_prediction_length will be overwrite according to fh
        time_idx, target, group_ids, time_varying_known_reals, time_varying_unknown_reals
        will be infered from data, so you do not have to pass them
    train_to_dataloader_params : Dict[str, Any] (default=None)
        parameters to be passed for `TimeSeriesDataSet.to_dataloader()`
        by default {"train": True}
    validation_to_dataloader_params : Dict[str, Any] (default=None)
        parameters to be passed for `TimeSeriesDataSet.to_dataloader()`
        by default {"train": False}
    model_path: string (default=None)
        try to load a existing model without fitting. Calling the fit function is
        still needed, but no real fitting will be performed.
    random_log_path: bool (default=False)
        use random root directory for logging. This parameter is for CI test in
        Github action, not designed for end users.

    Examples
    --------
    >>> # import packages
    >>> from sktime.forecasting.base import ForecastingHorizon
    >>> from sktime.forecasting.pytorchforecasting import PytorchForecastingNHiTS
    >>> from sktime.utils._testing.hierarchical import _make_hierarchical
    >>> # generate random data
    >>> data = _make_hierarchical(
    ...     hierarchy_levels=(5, 200), max_timepoints=50, min_timepoints=50, n_columns=3
    ... )
    >>> # define forecast horizon
    >>> max_prediction_length = 5
    >>> fh = ForecastingHorizon(range(1, max_prediction_length + 1), is_relative=True)
    >>> # split X, y data for train and test
    >>> l1 = data.index.get_level_values(1).map(lambda x: int(x[3:]))
    >>> X_train = data.loc[l1 < 190, ["c0", "c1"]]
    >>> y_train = data.loc[l1 < 190, "c2"].to_frame()
    >>> X_test = data.loc[l1 >= 180, ["c0", "c1"]]
    >>> y_test = data.loc[l1 >= 180, "c2"].to_frame()
    >>> len_levels = len(y_test.index.names)
    >>> y_test = y_test.groupby(level=list(range(len_levels - 1))).apply(
    ...     lambda x: x.droplevel(list(range(len_levels - 1))).iloc[:-max_prediction_length]
    ... )
    >>> # define the model
    >>> model = PytorchForecastingNHiTS(
    ...     trainer_params={
    ...         "max_epochs": 5,  # for quick test
    ...         "limit_train_batches": 10,  # for quick test
    ...     },
    ... )
    >>> # fit and predict
    >>> model.fit(y=y_train, X=X_train, fh=fh) # doctest skip
    PytorchForecastingNHiTS(trainer_params={'limit_train_batches': 10,
                                            'max_epochs': 5})
    >>> y_pred = model.predict(fh, X=X_test, y=y_test)
    >>> print(y_test)
                                c2
    h0   h1     time
    h0_0 h1_180 2000-01-01  8.184178
                2000-01-02  5.444128
                2000-01-03  5.992600
                2000-01-04  5.223143
                2000-01-05  6.191883
    ...                          ...
    h0_4 h1_199 2000-02-10  7.498591
                2000-02-11  5.910466
                2000-02-12  7.409602
                2000-02-13  4.670040
                2000-02-14  5.454403

    [4500 rows x 1 columns]
    >>> print(y_pred)
                                c2
    h0   h1     time
    h0_0 h1_180 2000-02-15  5.764410
                2000-02-16  5.826406
                2000-02-17  5.925301
                2000-02-18  5.792100
                2000-02-19  5.760923
    ...                          ...
    h0_4 h1_199 2000-02-15  5.376267
                2000-02-16  5.227071
                2000-02-17  5.070744
                2000-02-18  5.249713
                2000-02-19  5.047630

    [500 rows x 1 columns]
    >>>

    References
    ----------
    .. [1] https://pytorch-forecasting.readthedocs.io/en/stable/api/pytorch_forecasting.models.nbeats.NBeats.html
    .. [2] https://pytorch-forecasting.readthedocs.io/en/stable/api/pytorch_forecasting.data.timeseries.TimeSeriesDataSet.html
    """  # noqa: E501

    _tags = {
        # packaging info
        # --------------
        # "authors": ["XinyuWu"],
        # "maintainers": ["XinyuWu"],
        # "python_dependencies": "pytorch_forecasting"
        # inherited from _PytorchForecastingAdapter
        # estimator type
        # --------------
        "python_dependencies": ["pytorch_forecasting>=1.0.0", "torch", "lightning"],
        "capability:global_forecasting": True,
        "capability:insample": False,
        "X-y-must-have-same-index": True,
        "scitype:y": "univariate",
    }

    def __init__(
        self: "PytorchForecastingNHiTS",
        model_params: Optional[Dict[str, Any]] = None,
        dataset_params: Optional[Dict[str, Any]] = None,
        train_to_dataloader_params: Optional[Dict[str, Any]] = None,
        validation_to_dataloader_params: Optional[Dict[str, Any]] = None,
        trainer_params: Optional[Dict[str, Any]] = None,
        model_path: Optional[str] = None,
        random_log_path: bool = False,
    ) -> None:
        super().__init__(
            model_params,
            dataset_params,
            train_to_dataloader_params,
            validation_to_dataloader_params,
            trainer_params,
            model_path,
            random_log_path,
        )

    @functools.cached_property
    def algorithm_class(self: "PytorchForecastingNHiTS"):
        """Import underlying pytorch-forecasting algorithm class."""
        from pytorch_forecasting import NHiTS

        return NHiTS

    @functools.cached_property
    def algorithm_parameters(self: "PytorchForecastingNHiTS") -> dict:
        """Get keyword parameters for the NHiTS class.

        Returns
        -------
        dict
            keyword arguments for the underlying algorithm class
        """
        if "n_blocks" in self._model_params.keys():
            stacks = len(self._model_params["n_blocks"])
        else:
            stacks = 3  # default value in pytorch-forecasting
        if self._max_prediction_length == 1:
            # avoid the bug in https://github.com/jdb78/pytorch-forecasting/issues/1571
            return {
                "downsample_frequencies": [1] * stacks,
                "pooling_sizes": [1] * stacks,
            }
        return {}

    @classmethod
    def get_test_params(cls, parameter_set="default"):
        """Return testing parameter settings for the estimator.

        Parameters
        ----------
        parameter_set : str, default="default"
            Name of the set of test parameters to return, for use in tests. If no
            special parameters are defined for a value, will return ``"default"`` set.
            There are currently no reserved values for forecasters.

        Returns
        -------
        params : dict or list of dict, default = {}
            Parameters to create testing instances of the class
            Each dict are parameters to construct an "interesting" test instance, i.e.,
            ``MyClass(**params)`` or ``MyClass(**params[i])`` creates a valid test
            instance.
            ``create_test_instance`` uses the first (or only) dictionary in ``params``
        """
        try:
            _check_soft_dependencies("pytorch_forecasting", severity="error")
        except ModuleNotFoundError:
            params = [
                {
                    "trainer_params": {
                        "max_epochs": 1,  # for quick test
                        "limit_train_batches": 10,  # for quick test
                    },
                    "dataset_params": {
                        "max_encoder_length": 3,
                    },
                    "random_log_path": True,  # fix multiprocess file access error in CI
                },
                {
                    "trainer_params": {
                        "max_epochs": 1,  # for quick test
                        "limit_train_batches": 10,  # for quick test
                    },
                    "model_params": {
                        "interpolation_mode": "nearest",
                        "activation": "Tanh",
                    },
                    "dataset_params": {
                        "max_encoder_length": 3,
                    },
                    "random_log_path": True,  # fix multiprocess file access error in CI
                },
            ]
        else:
            from lightning.pytorch.callbacks import EarlyStopping

            early_stop_callback = EarlyStopping(
                monitor="val_loss",
                min_delta=1e-2,
                patience=3,
                verbose=False,
                mode="min",
            )
            params = [
                {
                    "trainer_params": {
                        "max_epochs": 1,  # for quick test
                        "limit_train_batches": 10,  # for quick test
                    },
                    "dataset_params": {
                        "max_encoder_length": 3,
                    },
                    "random_log_path": True,  # fix multiprocess file access error in CI
                },
                {
                    "trainer_params": {
                        "callbacks": [early_stop_callback],
                        "max_epochs": 1,  # for quick test
                        "limit_train_batches": 10,  # for quick test
                    },
                    "model_params": {
                        "interpolation_mode": "nearest",
                        "activation": "Tanh",
                    },
                    "dataset_params": {
                        "max_encoder_length": 3,
                    },
                    "random_log_path": True,  # fix multiprocess file access error in CI
                },
            ]

        return params
=======
        params_broadcasting = [dict(p, **{"broadcasting": True}) for p in params]
        params_no_broadcasting = [dict(p, **{"broadcasting": False}) for p in params]
        return params_broadcasting + params_no_broadcasting
>>>>>>> 2bd3bc15
<|MERGE_RESOLUTION|>--- conflicted
+++ resolved
@@ -44,10 +44,7 @@
     >>> from sktime.forecasting.base import ForecastingHorizon
     >>> from sktime.forecasting.pytorchforecasting import PytorchForecastingTFT
     >>> from sktime.utils._testing.hierarchical import _make_hierarchical
-<<<<<<< HEAD
-=======
     >>> from sklearn.model_selection import train_test_split
->>>>>>> 2bd3bc15
     >>> # generate random data
     >>> data = _make_hierarchical(
     ...     hierarchy_levels=(5, 200), max_timepoints=50, min_timepoints=50, n_columns=3
@@ -56,19 +53,11 @@
     >>> max_prediction_length = 5
     >>> fh = ForecastingHorizon(range(1, max_prediction_length + 1), is_relative=True)
     >>> # split X, y data for train and test
-<<<<<<< HEAD
-    >>> l1 = data.index.get_level_values(1).map(lambda x: int(x[3:]))
-    >>> X_train = data.loc[l1 < 190, ["c0", "c1"]]
-    >>> y_train = data.loc[l1 < 190, "c2"].to_frame()
-    >>> X_test = data.loc[l1 >= 180, ["c0", "c1"]]
-    >>> y_test = data.loc[l1 >= 180, "c2"].to_frame()
-=======
     >>> x = data["c0", "c1"]
     >>> y = data["c2"].to_frame()
     >>> X_train, X_test, y_train, y_test = train_test_split(
     ...     x, y, test_size=0.2, train_size=0.8, shuffle=False
     ... )
->>>>>>> 2bd3bc15
     >>> len_levels = len(y_test.index.names)
     >>> y_test = y_test.groupby(level=list(range(len_levels - 1))).apply(
     ...     lambda x: x.droplevel(list(range(len_levels - 1))).iloc[:-max_prediction_length]
@@ -117,11 +106,7 @@
                 2000-02-19  5.188011
 
     [500 rows x 1 columns]
-<<<<<<< HEAD
-    >>>
-=======
-
->>>>>>> 2bd3bc15
+
 
     References
     ----------
@@ -214,13 +199,7 @@
             instance.
             ``create_test_instance`` uses the first (or only) dictionary in ``params``
         """
-<<<<<<< HEAD
-        try:
-            _check_soft_dependencies("pytorch_forecasting", severity="error")
-        except ModuleNotFoundError:
-=======
         if not _check_soft_dependencies("pytorch-forecasting", severity="none"):
->>>>>>> 2bd3bc15
             params = [
                 {
                     "trainer_params": {
@@ -348,10 +327,7 @@
     >>> from sktime.forecasting.base import ForecastingHorizon
     >>> from sktime.forecasting.pytorchforecasting import PytorchForecastingNBeats
     >>> from sktime.utils._testing.hierarchical import _make_hierarchical
-<<<<<<< HEAD
-=======
     >>> from sklearn.model_selection import train_test_split
->>>>>>> 2bd3bc15
     >>> # generate random data
     >>> data = _make_hierarchical(
     ...     hierarchy_levels=(5, 200), max_timepoints=50, min_timepoints=50, n_columns=3
@@ -360,15 +336,9 @@
     >>> max_prediction_length = 5
     >>> fh = ForecastingHorizon(range(1, max_prediction_length + 1), is_relative=True)
     >>> # split y data for train and test
-<<<<<<< HEAD
-    >>> l1 = data.index.get_level_values(1).map(lambda x: int(x[3:]))
-    >>> y_train = data.loc[l1 < 190, "c2"].to_frame()
-    >>> y_test = data.loc[l1 >= 180, "c2"].to_frame()
-=======
     >>> y_train, y_test = train_test_split(
     ...     data["c2"].to_frame(), test_size=0.2, train_size=0.8, shuffle=False
     ... )
->>>>>>> 2bd3bc15
     >>> len_levels = len(y_test.index.names)
     >>> y_test = y_test.groupby(level=list(range(len_levels - 1))).apply(
     ...     lambda x: x.droplevel(list(range(len_levels - 1))).iloc[:-max_prediction_length]
@@ -417,11 +387,7 @@
                 2000-02-19  5.113482
 
     [500 rows x 1 columns]
-<<<<<<< HEAD
-    >>>
-=======
-
->>>>>>> 2bd3bc15
+
 
     References
     ----------
@@ -506,13 +472,7 @@
             instance.
             ``create_test_instance`` uses the first (or only) dictionary in ``params``
         """
-<<<<<<< HEAD
-        try:
-            _check_soft_dependencies("pytorch_forecasting", severity="error")
-        except ModuleNotFoundError:
-=======
         if not _check_soft_dependencies("pytorch-forecasting", severity="none"):
->>>>>>> 2bd3bc15
             params = [
                 {
                     "trainer_params": {
@@ -1161,527 +1121,6 @@
                 },
             ]
 
-<<<<<<< HEAD
-        return params
-
-
-class PytorchForecastingDeepAR(_PytorchForecastingAdapter):
-    """pytorch-forecasting DeepAR model.
-
-    Parameters
-    ----------
-    model_params :  Dict[str, Any] (default=None)
-        parameters to be passed to initialize the pytorch-forecasting NBeats model [1]_
-        for example: {"cell_type": "GRU", "rnn_layers": 3}
-    dataset_params : Dict[str, Any] (default=None)
-        parameters to initialize `TimeSeriesDataSet` [2]_ from `pandas.DataFrame`
-        max_prediction_length will be overwrite according to fh
-        time_idx, target, group_ids, time_varying_known_reals, time_varying_unknown_reals
-        will be infered from data, so you do not have to pass them
-    train_to_dataloader_params : Dict[str, Any] (default=None)
-        parameters to be passed for `TimeSeriesDataSet.to_dataloader()`
-        by default {"train": True}
-    validation_to_dataloader_params : Dict[str, Any] (default=None)
-        parameters to be passed for `TimeSeriesDataSet.to_dataloader()`
-        by default {"train": False}
-    model_path: string (default=None)
-        try to load a existing model without fitting. Calling the fit function is
-        still needed, but no real fitting will be performed.
-    deterministic: bool (default=False)
-        set seed before predict, so that it will give the same output for the same input
-    random_log_path: bool (default=False)
-        use random root directory for logging. This parameter is for CI test in
-        Github action, not designed for end users.
-
-    Examples
-    --------
-    >>> # import packages
-    >>> from sktime.forecasting.base import ForecastingHorizon
-    >>> from sktime.forecasting.pytorchforecasting import PytorchForecastingDeepAR
-    >>> from sktime.utils._testing.hierarchical import _make_hierarchical
-    >>> # generate random data
-    >>> data = _make_hierarchical(
-    ...     hierarchy_levels=(5, 200), max_timepoints=50, min_timepoints=50, n_columns=3
-    ... )
-    >>> # define forecast horizon
-    >>> max_prediction_length = 5
-    >>> fh = ForecastingHorizon(range(1, max_prediction_length + 1), is_relative=True)
-    >>> # split X, y data for train and test
-    >>> l1 = data.index.get_level_values(1).map(lambda x: int(x[3:]))
-    >>> X_train = data.loc[l1 < 190, ["c0", "c1"]]
-    >>> y_train = data.loc[l1 < 190, "c2"].to_frame()
-    >>> X_test = data.loc[l1 >= 180, ["c0", "c1"]]
-    >>> y_test = data.loc[l1 >= 180, "c2"].to_frame()
-    >>> len_levels = len(y_test.index.names)
-    >>> y_test = y_test.groupby(level=list(range(len_levels - 1))).apply(
-    ...     lambda x: x.droplevel(list(range(len_levels - 1))).iloc[:-max_prediction_length]
-    ... )
-    >>> # define the model
-    >>> model = PytorchForecastingDeepAR(
-    ...     trainer_params={
-    ...         "max_epochs": 5,  # for quick test
-    ...         "limit_train_batches": 10,  # for quick test
-    ...     },
-    ... )
-    >>> # fit and predict
-    >>> model.fit(y=y_train, X=X_train, fh=fh) # doctest skip
-    PytorchForecastingDeepAR(trainer_params={'limit_train_batches': 10,
-                                            'max_epochs': 5})
-    >>> y_pred = model.predict(fh, X=X_test, y=y_test)
-    >>> print(y_test)
-                                c2
-    h0   h1     time
-    h0_0 h1_180 2000-01-01  5.006716
-                2000-01-02  5.197903
-                2000-01-03  4.477552
-                2000-01-04  4.751521
-                2000-01-05  3.323994
-    ...                          ...
-    h0_4 h1_199 2000-02-10  5.590399
-                2000-02-11  5.595445
-                2000-02-12  4.915307
-                2000-02-13  4.726925
-                2000-02-14  5.482842
-
-    [4500 rows x 1 columns]
-    >>> print(y_pred)
-                                c2
-    h0   h1     time
-    h0_0 h1_180 2000-02-15  4.919366
-                2000-02-16  4.862666
-                2000-02-17  5.021425
-                2000-02-18  4.934844
-                2000-02-19  4.808967
-    ...                          ...
-    h0_4 h1_199 2000-02-15  5.150748
-                2000-02-16  5.230827
-                2000-02-17  5.123736
-                2000-02-18  5.139505
-                2000-02-19  5.121511
-
-    [500 rows x 1 columns]
-    >>>
-
-    References
-    ----------
-    .. [1] https://pytorch-forecasting.readthedocs.io/en/stable/api/pytorch_forecasting.models.nbeats.NBeats.html
-    .. [2] https://pytorch-forecasting.readthedocs.io/en/stable/api/pytorch_forecasting.data.timeseries.TimeSeriesDataSet.html
-    """  # noqa: E501
-
-    _tags = {
-        # packaging info
-        # --------------
-        # "authors": ["XinyuWu"],
-        # "maintainers": ["XinyuWu"],
-        # "python_dependencies": "pytorch_forecasting"
-        # inherited from _PytorchForecastingAdapter
-        # estimator type
-        # --------------
-        "python_dependencies": ["pytorch_forecasting>=1.0.0", "torch", "lightning"],
-        "capability:global_forecasting": True,
-        "capability:insample": False,
-        "X-y-must-have-same-index": True,
-        "scitype:y": "univariate",
-    }
-
-    def __init__(
-        self: "PytorchForecastingDeepAR",
-        model_params: Optional[Dict[str, Any]] = None,
-        allowed_encoder_known_variable_names: Optional[List[str]] = None,
-        dataset_params: Optional[Dict[str, Any]] = None,
-        train_to_dataloader_params: Optional[Dict[str, Any]] = None,
-        validation_to_dataloader_params: Optional[Dict[str, Any]] = None,
-        trainer_params: Optional[Dict[str, Any]] = None,
-        model_path: Optional[str] = None,
-        deterministic: bool = False,
-        random_log_path: bool = False,
-    ) -> None:
-        self.allowed_encoder_known_variable_names = allowed_encoder_known_variable_names
-        self.deterministic = deterministic
-        super().__init__(
-            model_params,
-            dataset_params,
-            train_to_dataloader_params,
-            validation_to_dataloader_params,
-            trainer_params,
-            model_path,
-            random_log_path,
-        )
-
-    @functools.cached_property
-    def algorithm_class(self: "PytorchForecastingDeepAR"):
-        """Import underlying pytorch-forecasting algorithm class."""
-        from pytorch_forecasting import DeepAR
-
-        return DeepAR
-
-    @functools.cached_property
-    def algorithm_parameters(self: "PytorchForecastingDeepAR") -> dict:
-        """Get keyword parameters for the DeepAR class.
-
-        Returns
-        -------
-        dict
-            keyword arguments for the underlying algorithm class
-        """
-        return (
-            {}
-            if self.allowed_encoder_known_variable_names is None
-            else {
-                "allowed_encoder_known_variable_names\
-                    ": self.allowed_encoder_known_variable_names,
-            }
-        )
-
-    @classmethod
-    def get_test_params(cls, parameter_set="default"):
-        """Return testing parameter settings for the estimator.
-
-        Parameters
-        ----------
-        parameter_set : str, default="default"
-            Name of the set of test parameters to return, for use in tests. If no
-            special parameters are defined for a value, will return ``"default"`` set.
-            There are currently no reserved values for forecasters.
-
-        Returns
-        -------
-        params : dict or list of dict, default = {}
-            Parameters to create testing instances of the class
-            Each dict are parameters to construct an "interesting" test instance, i.e.,
-            ``MyClass(**params)`` or ``MyClass(**params[i])`` creates a valid test
-            instance.
-            ``create_test_instance`` uses the first (or only) dictionary in ``params``
-        """
-        try:
-            _check_soft_dependencies("pytorch_forecasting", severity="error")
-        except ModuleNotFoundError:
-            params = [
-                {
-                    "trainer_params": {
-                        "max_epochs": 1,  # for quick test
-                        "limit_train_batches": 10,  # for quick test
-                    },
-                    "dataset_params": {
-                        "max_encoder_length": 3,
-                    },
-                    "random_log_path": True,  # fix multiprocess file access error in CI
-                    "deterministic": True,  # to pass test_score
-                },
-                {
-                    "trainer_params": {
-                        "max_epochs": 1,  # for quick test
-                        "limit_train_batches": 10,  # for quick test
-                    },
-                    "model_params": {
-                        "cell_type": "GRU",
-                        "rnn_layers": 3,
-                    },
-                    "dataset_params": {
-                        "max_encoder_length": 3,
-                    },
-                    "random_log_path": True,  # fix multiprocess file access error in CI
-                    "deterministic": True,  # to pass test_score
-                },
-            ]
-        else:
-            from lightning.pytorch.callbacks import EarlyStopping
-
-            early_stop_callback = EarlyStopping(
-                monitor="val_loss",
-                min_delta=1e-2,
-                patience=3,
-                verbose=False,
-                mode="min",
-            )
-            params = [
-                {
-                    "trainer_params": {
-                        "max_epochs": 1,  # for quick test
-                        "limit_train_batches": 10,  # for quick test
-                    },
-                    "dataset_params": {
-                        "max_encoder_length": 3,
-                    },
-                    "random_log_path": True,  # fix multiprocess file access error in CI
-                    "deterministic": True,  # to pass test_score
-                },
-                {
-                    "trainer_params": {
-                        "callbacks": [early_stop_callback],
-                        "max_epochs": 1,  # for quick test
-                        "limit_train_batches": 10,  # for quick test
-                    },
-                    "model_params": {
-                        "cell_type": "GRU",
-                        "rnn_layers": 3,
-                    },
-                    "dataset_params": {
-                        "max_encoder_length": 3,
-                    },
-                    "random_log_path": True,  # fix multiprocess file access error in CI
-                    "deterministic": True,  # to pass test_score
-                },
-            ]
-
-        return params
-
-
-class PytorchForecastingNHiTS(_PytorchForecastingAdapter):
-    """pytorch-forecasting NHiTS model.
-
-    Parameters
-    ----------
-    model_params :  Dict[str, Any] (default=None)
-        parameters to be passed to initialize the pytorch-forecasting NBeats model [1]_
-        for example: {"interpolation_mode": "nearest", "activation": "Tanh"}
-    dataset_params : Dict[str, Any] (default=None)
-        parameters to initialize `TimeSeriesDataSet` [2]_ from `pandas.DataFrame`
-        max_prediction_length will be overwrite according to fh
-        time_idx, target, group_ids, time_varying_known_reals, time_varying_unknown_reals
-        will be infered from data, so you do not have to pass them
-    train_to_dataloader_params : Dict[str, Any] (default=None)
-        parameters to be passed for `TimeSeriesDataSet.to_dataloader()`
-        by default {"train": True}
-    validation_to_dataloader_params : Dict[str, Any] (default=None)
-        parameters to be passed for `TimeSeriesDataSet.to_dataloader()`
-        by default {"train": False}
-    model_path: string (default=None)
-        try to load a existing model without fitting. Calling the fit function is
-        still needed, but no real fitting will be performed.
-    random_log_path: bool (default=False)
-        use random root directory for logging. This parameter is for CI test in
-        Github action, not designed for end users.
-
-    Examples
-    --------
-    >>> # import packages
-    >>> from sktime.forecasting.base import ForecastingHorizon
-    >>> from sktime.forecasting.pytorchforecasting import PytorchForecastingNHiTS
-    >>> from sktime.utils._testing.hierarchical import _make_hierarchical
-    >>> # generate random data
-    >>> data = _make_hierarchical(
-    ...     hierarchy_levels=(5, 200), max_timepoints=50, min_timepoints=50, n_columns=3
-    ... )
-    >>> # define forecast horizon
-    >>> max_prediction_length = 5
-    >>> fh = ForecastingHorizon(range(1, max_prediction_length + 1), is_relative=True)
-    >>> # split X, y data for train and test
-    >>> l1 = data.index.get_level_values(1).map(lambda x: int(x[3:]))
-    >>> X_train = data.loc[l1 < 190, ["c0", "c1"]]
-    >>> y_train = data.loc[l1 < 190, "c2"].to_frame()
-    >>> X_test = data.loc[l1 >= 180, ["c0", "c1"]]
-    >>> y_test = data.loc[l1 >= 180, "c2"].to_frame()
-    >>> len_levels = len(y_test.index.names)
-    >>> y_test = y_test.groupby(level=list(range(len_levels - 1))).apply(
-    ...     lambda x: x.droplevel(list(range(len_levels - 1))).iloc[:-max_prediction_length]
-    ... )
-    >>> # define the model
-    >>> model = PytorchForecastingNHiTS(
-    ...     trainer_params={
-    ...         "max_epochs": 5,  # for quick test
-    ...         "limit_train_batches": 10,  # for quick test
-    ...     },
-    ... )
-    >>> # fit and predict
-    >>> model.fit(y=y_train, X=X_train, fh=fh) # doctest skip
-    PytorchForecastingNHiTS(trainer_params={'limit_train_batches': 10,
-                                            'max_epochs': 5})
-    >>> y_pred = model.predict(fh, X=X_test, y=y_test)
-    >>> print(y_test)
-                                c2
-    h0   h1     time
-    h0_0 h1_180 2000-01-01  8.184178
-                2000-01-02  5.444128
-                2000-01-03  5.992600
-                2000-01-04  5.223143
-                2000-01-05  6.191883
-    ...                          ...
-    h0_4 h1_199 2000-02-10  7.498591
-                2000-02-11  5.910466
-                2000-02-12  7.409602
-                2000-02-13  4.670040
-                2000-02-14  5.454403
-
-    [4500 rows x 1 columns]
-    >>> print(y_pred)
-                                c2
-    h0   h1     time
-    h0_0 h1_180 2000-02-15  5.764410
-                2000-02-16  5.826406
-                2000-02-17  5.925301
-                2000-02-18  5.792100
-                2000-02-19  5.760923
-    ...                          ...
-    h0_4 h1_199 2000-02-15  5.376267
-                2000-02-16  5.227071
-                2000-02-17  5.070744
-                2000-02-18  5.249713
-                2000-02-19  5.047630
-
-    [500 rows x 1 columns]
-    >>>
-
-    References
-    ----------
-    .. [1] https://pytorch-forecasting.readthedocs.io/en/stable/api/pytorch_forecasting.models.nbeats.NBeats.html
-    .. [2] https://pytorch-forecasting.readthedocs.io/en/stable/api/pytorch_forecasting.data.timeseries.TimeSeriesDataSet.html
-    """  # noqa: E501
-
-    _tags = {
-        # packaging info
-        # --------------
-        # "authors": ["XinyuWu"],
-        # "maintainers": ["XinyuWu"],
-        # "python_dependencies": "pytorch_forecasting"
-        # inherited from _PytorchForecastingAdapter
-        # estimator type
-        # --------------
-        "python_dependencies": ["pytorch_forecasting>=1.0.0", "torch", "lightning"],
-        "capability:global_forecasting": True,
-        "capability:insample": False,
-        "X-y-must-have-same-index": True,
-        "scitype:y": "univariate",
-    }
-
-    def __init__(
-        self: "PytorchForecastingNHiTS",
-        model_params: Optional[Dict[str, Any]] = None,
-        dataset_params: Optional[Dict[str, Any]] = None,
-        train_to_dataloader_params: Optional[Dict[str, Any]] = None,
-        validation_to_dataloader_params: Optional[Dict[str, Any]] = None,
-        trainer_params: Optional[Dict[str, Any]] = None,
-        model_path: Optional[str] = None,
-        random_log_path: bool = False,
-    ) -> None:
-        super().__init__(
-            model_params,
-            dataset_params,
-            train_to_dataloader_params,
-            validation_to_dataloader_params,
-            trainer_params,
-            model_path,
-            random_log_path,
-        )
-
-    @functools.cached_property
-    def algorithm_class(self: "PytorchForecastingNHiTS"):
-        """Import underlying pytorch-forecasting algorithm class."""
-        from pytorch_forecasting import NHiTS
-
-        return NHiTS
-
-    @functools.cached_property
-    def algorithm_parameters(self: "PytorchForecastingNHiTS") -> dict:
-        """Get keyword parameters for the NHiTS class.
-
-        Returns
-        -------
-        dict
-            keyword arguments for the underlying algorithm class
-        """
-        if "n_blocks" in self._model_params.keys():
-            stacks = len(self._model_params["n_blocks"])
-        else:
-            stacks = 3  # default value in pytorch-forecasting
-        if self._max_prediction_length == 1:
-            # avoid the bug in https://github.com/jdb78/pytorch-forecasting/issues/1571
-            return {
-                "downsample_frequencies": [1] * stacks,
-                "pooling_sizes": [1] * stacks,
-            }
-        return {}
-
-    @classmethod
-    def get_test_params(cls, parameter_set="default"):
-        """Return testing parameter settings for the estimator.
-
-        Parameters
-        ----------
-        parameter_set : str, default="default"
-            Name of the set of test parameters to return, for use in tests. If no
-            special parameters are defined for a value, will return ``"default"`` set.
-            There are currently no reserved values for forecasters.
-
-        Returns
-        -------
-        params : dict or list of dict, default = {}
-            Parameters to create testing instances of the class
-            Each dict are parameters to construct an "interesting" test instance, i.e.,
-            ``MyClass(**params)`` or ``MyClass(**params[i])`` creates a valid test
-            instance.
-            ``create_test_instance`` uses the first (or only) dictionary in ``params``
-        """
-        try:
-            _check_soft_dependencies("pytorch_forecasting", severity="error")
-        except ModuleNotFoundError:
-            params = [
-                {
-                    "trainer_params": {
-                        "max_epochs": 1,  # for quick test
-                        "limit_train_batches": 10,  # for quick test
-                    },
-                    "dataset_params": {
-                        "max_encoder_length": 3,
-                    },
-                    "random_log_path": True,  # fix multiprocess file access error in CI
-                },
-                {
-                    "trainer_params": {
-                        "max_epochs": 1,  # for quick test
-                        "limit_train_batches": 10,  # for quick test
-                    },
-                    "model_params": {
-                        "interpolation_mode": "nearest",
-                        "activation": "Tanh",
-                    },
-                    "dataset_params": {
-                        "max_encoder_length": 3,
-                    },
-                    "random_log_path": True,  # fix multiprocess file access error in CI
-                },
-            ]
-        else:
-            from lightning.pytorch.callbacks import EarlyStopping
-
-            early_stop_callback = EarlyStopping(
-                monitor="val_loss",
-                min_delta=1e-2,
-                patience=3,
-                verbose=False,
-                mode="min",
-            )
-            params = [
-                {
-                    "trainer_params": {
-                        "max_epochs": 1,  # for quick test
-                        "limit_train_batches": 10,  # for quick test
-                    },
-                    "dataset_params": {
-                        "max_encoder_length": 3,
-                    },
-                    "random_log_path": True,  # fix multiprocess file access error in CI
-                },
-                {
-                    "trainer_params": {
-                        "callbacks": [early_stop_callback],
-                        "max_epochs": 1,  # for quick test
-                        "limit_train_batches": 10,  # for quick test
-                    },
-                    "model_params": {
-                        "interpolation_mode": "nearest",
-                        "activation": "Tanh",
-                    },
-                    "dataset_params": {
-                        "max_encoder_length": 3,
-                    },
-                    "random_log_path": True,  # fix multiprocess file access error in CI
-                },
-            ]
-
-        return params
-=======
         params_broadcasting = [dict(p, **{"broadcasting": True}) for p in params]
         params_no_broadcasting = [dict(p, **{"broadcasting": False}) for p in params]
-        return params_broadcasting + params_no_broadcasting
->>>>>>> 2bd3bc15
+        return params_broadcasting + params_no_broadcasting