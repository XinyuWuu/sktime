--- conflicted
+++ resolved
@@ -2583,11 +2583,6 @@
             as ``y`` in ``fit``.
             If ``self.get_tag("X-y-must-have-same-index")``,
             ``X.index`` must contain ``fh`` index reference.
-<<<<<<< HEAD
-
-        y : time series in ``sktime`` compatible format, optional (default=None)
-            Historical values of the time series that should be predicted.
-=======
             If ``y`` is passed (performing global forecasting), ``X`` must contain
             all historical values and the time points to be predicted.
 
@@ -2595,7 +2590,6 @@
             Historical values of the time series that should be predicted.
             If not None, global forecasting will be performed.
             Only pass the historical values not the time points to be predicted.
->>>>>>> 3a60a670
 
         Returns
         -------
@@ -2608,11 +2602,7 @@
         gf = self.get_tag(
             "capability:global_forecasting", tag_value_default=False, raise_error=False
         )
-<<<<<<< HEAD
-        if gf is not True and y is not None:
-=======
         if not gf and y is not None:
->>>>>>> 3a60a670
             ValueError("no global forecasting support!")
 
         # handle inputs
