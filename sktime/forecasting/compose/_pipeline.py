--- conflicted
+++ resolved
@@ -34,16 +34,9 @@
 
     def _get_forecaster_index(self, estimators):
         """Get the index of the first forecaster in the list."""
-<<<<<<< HEAD
-        if "forecaster" in self._get_pipeline_scitypes(estimators):
-            return self._get_pipeline_scitypes(estimators).index("forecaster")
-        else:
-            return self._get_pipeline_scitypes(estimators).index("global_forecaster")
-=======
         for i, est in enumerate(estimators):
             if is_scitype(est[1], "forecaster"):
                 return i
->>>>>>> 2c9c0df4
 
     def _check_steps(self, estimators, allow_postproc=False):
         """Check Steps.
@@ -90,28 +83,13 @@
 
         # validate names
         self._check_names(names)
-<<<<<<< HEAD
-
-        scitypes = self._get_pipeline_scitypes(estimator_tuples)
-        if not set(scitypes).issubset(
-            ["forecaster", "global_forecaster", "transformer"]
-        ):
-=======
         if not all([is_scitype(x, ["forecaster", "transformer"]) for x in estimators]):
->>>>>>> 2c9c0df4
             raise TypeError(
                 f"estimators passed to {self_name} "
                 f"must be either transformer or forecaster or global_forecaster"
             )
-<<<<<<< HEAD
-        if (
-            scitypes.count("forecaster") != 1
-            and scitypes.count("global_forecaster") != 1
-        ):
-=======
         scitypes = [is_scitype(x, ["forecaster"]) for x in estimators]
         if sum(scitypes) != 1:
->>>>>>> 2c9c0df4
             raise TypeError(
                 f"exactly one forecaster or global_forecaster "
                 f"must be contained in the chain, "
