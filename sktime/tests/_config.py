--- conflicted
+++ resolved
@@ -245,34 +245,11 @@
         "test_fit_idempotent",
     ],
     "TSRGridSearchCV": ["test_multioutput"],  # see 6708
-<<<<<<< HEAD
-    # skip PytorchForecastingNBeats,
-    # since the pytorch forecasting adapter class inplements _predict_quantiles
-    # but PytorchForecastingNBeats can not perform quantile forecast
-    "PytorchForecastingNBeats": ["test_pred_int_tag"],
-    # skip subclasses of _DelegatedForecaster, since it implements delegation methods
-    # which may look like the method is implemented, but in fact it is not
-    "DontUpdate": ["test_pred_int_tag"],
-    "FallbackForecaster": ["test_pred_int_tag"],
-    "ForecastByLevel": ["test_pred_int_tag"],
-    "ForecastingGridSearchCV": ["test_pred_int_tag"],
-    "ForecastingOptunaSearchCV": ["test_pred_int_tag"],
-    "ForecastingRandomizedSearchCV": ["test_pred_int_tag"],
-    "ForecastingSkoptSearchCV": ["test_pred_int_tag"],
-    "IgnoreX": ["test_pred_int_tag"],
-    "MultiplexForecaster": ["test_pred_int_tag"],
-    "Permute": ["test_pred_int_tag"],
-    "PluginParamsForecaster": ["test_pred_int_tag"],
-    "Prophetverse": ["test_pred_int_tag"],
-    "UpdateEvery": ["test_pred_int_tag"],
-    "UpdateRefitsEvery": ["test_pred_int_tag"],
-=======
     # pickling problem
     "ChronosForecaster": [
         "test_persistence_via_pickle",
         "test_save_estimators_to_file",
     ],
->>>>>>> 2c9c0df4
 }
 
 # exclude tests but keyed by test name
