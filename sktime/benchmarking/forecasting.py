"""Benchmarking for forecasting estimators."""

import functools
from collections.abc import Callable
from typing import Optional, Union

import numpy as np

from sktime.benchmarking.benchmarks import BaseBenchmark
from sktime.forecasting.base import BaseForecaster
from sktime.forecasting.model_evaluation import evaluate
from sktime.performance_metrics.base import BaseMetric
from sktime.split.base import BaseSplitter


def forecasting_validation(
    dataset_loader: Callable,
    cv_splitter: BaseSplitter,
    scorers: list[BaseMetric],
    estimator: BaseForecaster,
    backend=None,
    backend_params=None,
<<<<<<< HEAD
    cv_global=None,
=======
    strategy="refit",
    error_score=np.nan,
>>>>>>> 3a60fbdd
    **kwargs,
) -> dict[str, Union[float, str]]:
    """Run validation for a forecasting estimator.

    Parameters
    ----------
    dataset_loader : Callable
        A function which returns a dataset, like from `sktime.datasets`.
    cv_splitter : BaseSplitter object
        Splitter used for generating validation folds.
    scorers : a list of BaseMetric objects
        Each BaseMetric output will be included in the results.
    estimator : BaseForecaster object
        Estimator to benchmark.
    backend : {"dask", "loky", "multiprocessing", "threading"}, by default None.
        Runs parallel evaluate for each task if specified.

        - "None": executes loop sequentally, simple list comprehension
        - "loky", "multiprocessing" and "threading": uses ``joblib.Parallel`` loops
        - "joblib": custom and 3rd party ``joblib`` backends, e.g., ``spark``
        - "dask": uses ``dask``, requires ``dask`` package in environment
        - "dask_lazy": same as "dask",
        but changes the return to (lazy) ``dask.dataframe.DataFrame``.

        Recommendation: Use "dask" or "loky" for parallel evaluate.
        "threading" is unlikely to see speed ups due to the GIL and the serialization
        backend (``cloudpickle``) for "dask" and "loky" is generally more robust
        than the standard ``pickle`` library used in "multiprocessing".

    backend_params : dict, optional
        additional parameters passed to the backend as config.
        Directly passed to ``utils.parallel.parallelize``.
        Valid keys depend on the value of ``backend``:

        - "None": no additional parameters, ``backend_params`` is ignored
        - "loky", "multiprocessing" and "threading": default ``joblib`` backends
        any valid keys for ``joblib.Parallel`` can be passed here, e.g., ``n_jobs``,
        with the exception of ``backend`` which is directly controlled by ``backend``.
        If ``n_jobs`` is not passed, it will default to ``-1``, other parameters
        will default to ``joblib`` defaults.
        - "joblib": custom and 3rd party ``joblib`` backends, e.g., ``spark``.
        any valid keys for ``joblib.Parallel`` can be passed here, e.g., ``n_jobs``,
        ``backend`` must be passed as a key of ``backend_params`` in this case.
        If ``n_jobs`` is not passed, it will default to ``-1``, other parameters
        will default to ``joblib`` defaults.
        - "dask": any valid keys for ``dask.compute`` can be passed,
        e.g., ``scheduler``
<<<<<<< HEAD
    cv_global: sktime InstanceSplitter descendant, optional,
        If `cv_global` is set, the global benchmarking is applied.
        I.e., the `cv_global` splitter is used to split data in instance level.
        `cv_splitter` then splits the instances temporally.
        With `y_train`, `y_hist`, `y_true`, `X_train`, `X_test`
        from each fold, following evaluation will be applied:
        ```python
        forecaster.fit(y=y_train, X=X_train, fh=cv.fh)
        y_pred = forecaster.predict(y=y_hist, X=X_test)
        # calculate metrics with `y_true` and `y_pred`
        ```

=======
    error_score : "raise" or numeric, default=np.nan
        Value to assign to the score if an exception occurs in estimator fitting. If set
        to "raise", the exception is raised. If a numeric value is given,
        FitFailedWarning is raised.
    strategy : {"refit", "update", "no-update_params"}, optional, default="refit"
        defines the ingestion mode when the forecaster sees new data when window expands
        "refit" = forecaster is refitted to each training window
        "update" = forecaster is updated with training window data, in sequence provided
        "no-update_params" = fit to first training window, re-used without fit or update
>>>>>>> 3a60fbdd

    Returns
    -------
    Dictionary of benchmark results for that forecaster
    """
    y = dataset_loader()

    results = {}
    if isinstance(y, tuple):
        y, X = y
        scores_df = evaluate(
            forecaster=estimator,
            y=y,
            X=X,
            cv=cv_splitter,
            scoring=scorers,
            backend=backend,
            backend_params=backend_params,
<<<<<<< HEAD
            cv_global=cv_global,
=======
            error_score=error_score,
            strategy=strategy,
>>>>>>> 3a60fbdd
        )
    else:
        scores_df = evaluate(
            forecaster=estimator,
            y=y,
            cv=cv_splitter,
            scoring=scorers,
            backend=backend,
            backend_params=backend_params,
<<<<<<< HEAD
            cv_global=cv_global,
=======
            error_score=error_score,
            strategy=strategy,
>>>>>>> 3a60fbdd
        )

    for scorer in scorers:
        scorer_name = scorer.name
        for ix, row in scores_df.iterrows():
            results[f"{scorer_name}_fold_{ix}_test"] = row[f"test_{scorer_name}"]
        results[f"{scorer_name}_mean"] = scores_df[f"test_{scorer_name}"].mean()
        results[f"{scorer_name}_std"] = scores_df[f"test_{scorer_name}"].std()
    return results


def _factory_forecasting_validation(
    dataset_loader: Callable,
    cv_splitter: BaseSplitter,
    scorers: list[BaseMetric],
    backend=None,
    backend_params=None,
<<<<<<< HEAD
    cv_global=None,
=======
    error_score=np.nan,
    strategy="refit",
>>>>>>> 3a60fbdd
) -> Callable:
    """Build validation func which just takes a forecasting estimator."""
    return functools.partial(
        forecasting_validation,
        dataset_loader,
        cv_splitter,
        scorers,
        backend=backend,
        backend_params=backend_params,
<<<<<<< HEAD
        cv_global=cv_global,
=======
        error_score=error_score,
        strategy=strategy,
>>>>>>> 3a60fbdd
    )


class ForecastingBenchmark(BaseBenchmark):
    """Forecasting benchmark.

    Run a series of forecasters against a series of tasks defined via dataset loaders,
    cross validation splitting strategies and performance metrics, and return results as
    a df (as well as saving to file).

    Parameters
    ----------
    id_format: str, optional (default=None)
        A regex used to enforce task/estimator ID to match a certain format
    backend : {"dask", "loky", "multiprocessing", "threading"}, by default None.
        Runs parallel evaluate for each task if specified.

        - "None": executes loop sequentally, simple list comprehension
        - "loky", "multiprocessing" and "threading": uses ``joblib.Parallel`` loops
        - "joblib": custom and 3rd party ``joblib`` backends, e.g., ``spark``
        - "dask": uses ``dask``, requires ``dask`` package in environment
        - "dask_lazy": same as "dask",
        but changes the return to (lazy) ``dask.dataframe.DataFrame``.

        Recommendation: Use "dask" or "loky" for parallel evaluate.
        "threading" is unlikely to see speed ups due to the GIL and the
        serialization backend (``cloudpickle``) for "dask" and "loky" is
        generally more robust than the standard ``pickle`` library used
        in "multiprocessing".

    backend_params : dict, optional
        additional parameters passed to the backend as config.
        Directly passed to ``utils.parallel.parallelize``.
        Valid keys depend on the value of ``backend``:

        - "None": no additional parameters, ``backend_params`` is ignored
        - "loky", "multiprocessing" and "threading": default ``joblib`` backends
        any valid keys for ``joblib.Parallel`` can be passed here, e.g., ``n_jobs``,
        with the exception of ``backend`` which is directly controlled by
        ``backend``. If ``n_jobs`` is not passed, it will default to ``-1``, other
        parameters will default to ``joblib`` defaults.
        - "joblib": custom and 3rd party ``joblib`` backends, e.g., ``spark``.
        any valid keys for ``joblib.Parallel`` can be passed here, e.g., ``n_jobs``,
        ``backend`` must be passed as a key of ``backend_params`` in this case.
        If ``n_jobs`` is not passed, it will default to ``-1``, other parameters
        will default to ``joblib`` defaults.
        - "dask": any valid keys for ``dask.compute`` can be passed,
        e.g., ``scheduler``
    """

    def __init__(
        self,
        id_format: Optional[str] = None,
        backend=None,
        backend_params=None,
    ):
        super().__init__(id_format)
        self.backend = backend
        self.backend_params = backend_params

    def add_task(
        self,
        dataset_loader: Callable,
        cv_splitter: BaseSplitter,
        scorers: list[BaseMetric],
        task_id: Optional[str] = None,
<<<<<<< HEAD
        cv_global=None,
=======
        error_score=np.nan,
        strategy="refit",
>>>>>>> 3a60fbdd
    ):
        """Register a forecasting task to the benchmark.

        Parameters
        ----------
        dataset_loader : Callable
            A function which returns a dataset, like from `sktime.datasets`.
        cv_splitter : BaseSplitter object
            Splitter used for generating validation folds.
        scorers : a list of BaseMetric objects
            Each BaseMetric output will be included in the results.
        task_id : str, optional (default=None)
            Identifier for the benchmark task. If none given then uses dataset loader
            name combined with cv_splitter class name.
<<<<<<< HEAD
        cv_global: sktime InstanceSplitter descendant, optional,
            If `cv_global` is set, the global benchmarking is applied.
            I.e., the `cv_global` splitter is used to split data in instance level.
            `cv_splitter` then splits the instances temporally.
            With `y_train`, `y_hist`, `y_true`, `X_train`, `X_test`
            from each fold, following evaluation will be applied:
            ```python
            forecaster.fit(y=y_train, X=X_train, fh=cv.fh)
            y_pred = forecaster.predict(y=y_hist, X=X_test)
            # calculate metrics with `y_true` and `y_pred`
            ```
=======
        error_score : "raise" or numeric, default=np.nan
            Value to assign to the score if an exception occurs in estimator fitting.
            If set to "raise", the exception is raised. If a numeric value is given,
            FitFailedWarning is raised.
        strategy : {"refit", "update", "no-update_params"}, optional, default="refit"
            defines the ingestion mode when the forecaster sees new data when window
            expands "refit" = forecaster is refitted to each training window
            "update" = forecaster is updated with training window data, in sequence
            provided "no-update_params" = fit to first training window, re-used
            without fit or update
>>>>>>> 3a60fbdd

        Returns
        -------
        A dictionary of benchmark results for that forecaster
        """
        task_kwargs = {
            "dataset_loader": dataset_loader,
            "cv_splitter": cv_splitter,
            "scorers": scorers,
            "cv_global": cv_global,
        }
        if task_id is None:
            task_id = (
                f"[dataset={dataset_loader.__name__}]"
                f"_[cv_splitter={cv_splitter.__class__.__name__}]"
            ) + (
                f"_[cv_global={cv_global.__class__.__name__}]"
                if cv_global is not None
                else ""
            )
        self._add_task(
            functools.partial(
                _factory_forecasting_validation,
                backend=self.backend,
                backend_params=self.backend_params,
                error_score=error_score,
                strategy=strategy,
            ),
            task_kwargs,
            task_id=task_id,
        )<|MERGE_RESOLUTION|>--- conflicted
+++ resolved
@@ -20,12 +20,9 @@
     estimator: BaseForecaster,
     backend=None,
     backend_params=None,
-<<<<<<< HEAD
     cv_global=None,
-=======
     strategy="refit",
     error_score=np.nan,
->>>>>>> 3a60fbdd
     **kwargs,
 ) -> dict[str, Union[float, str]]:
     """Run validation for a forecasting estimator.
@@ -73,7 +70,6 @@
         will default to ``joblib`` defaults.
         - "dask": any valid keys for ``dask.compute`` can be passed,
         e.g., ``scheduler``
-<<<<<<< HEAD
     cv_global: sktime InstanceSplitter descendant, optional,
         If `cv_global` is set, the global benchmarking is applied.
         I.e., the `cv_global` splitter is used to split data in instance level.
@@ -85,8 +81,6 @@
         y_pred = forecaster.predict(y=y_hist, X=X_test)
         # calculate metrics with `y_true` and `y_pred`
         ```
-
-=======
     error_score : "raise" or numeric, default=np.nan
         Value to assign to the score if an exception occurs in estimator fitting. If set
         to "raise", the exception is raised. If a numeric value is given,
@@ -96,7 +90,6 @@
         "refit" = forecaster is refitted to each training window
         "update" = forecaster is updated with training window data, in sequence provided
         "no-update_params" = fit to first training window, re-used without fit or update
->>>>>>> 3a60fbdd
 
     Returns
     -------
@@ -115,12 +108,9 @@
             scoring=scorers,
             backend=backend,
             backend_params=backend_params,
-<<<<<<< HEAD
             cv_global=cv_global,
-=======
             error_score=error_score,
             strategy=strategy,
->>>>>>> 3a60fbdd
         )
     else:
         scores_df = evaluate(
@@ -130,12 +120,9 @@
             scoring=scorers,
             backend=backend,
             backend_params=backend_params,
-<<<<<<< HEAD
             cv_global=cv_global,
-=======
             error_score=error_score,
             strategy=strategy,
->>>>>>> 3a60fbdd
         )
 
     for scorer in scorers:
@@ -153,12 +140,9 @@
     scorers: list[BaseMetric],
     backend=None,
     backend_params=None,
-<<<<<<< HEAD
     cv_global=None,
-=======
     error_score=np.nan,
     strategy="refit",
->>>>>>> 3a60fbdd
 ) -> Callable:
     """Build validation func which just takes a forecasting estimator."""
     return functools.partial(
@@ -168,12 +152,9 @@
         scorers,
         backend=backend,
         backend_params=backend_params,
-<<<<<<< HEAD
         cv_global=cv_global,
-=======
         error_score=error_score,
         strategy=strategy,
->>>>>>> 3a60fbdd
     )
 
 
@@ -240,12 +221,9 @@
         cv_splitter: BaseSplitter,
         scorers: list[BaseMetric],
         task_id: Optional[str] = None,
-<<<<<<< HEAD
         cv_global=None,
-=======
         error_score=np.nan,
         strategy="refit",
->>>>>>> 3a60fbdd
     ):
         """Register a forecasting task to the benchmark.
 
@@ -260,7 +238,6 @@
         task_id : str, optional (default=None)
             Identifier for the benchmark task. If none given then uses dataset loader
             name combined with cv_splitter class name.
-<<<<<<< HEAD
         cv_global: sktime InstanceSplitter descendant, optional,
             If `cv_global` is set, the global benchmarking is applied.
             I.e., the `cv_global` splitter is used to split data in instance level.
@@ -272,7 +249,6 @@
             y_pred = forecaster.predict(y=y_hist, X=X_test)
             # calculate metrics with `y_true` and `y_pred`
             ```
-=======
         error_score : "raise" or numeric, default=np.nan
             Value to assign to the score if an exception occurs in estimator fitting.
             If set to "raise", the exception is raised. If a numeric value is given,
@@ -283,7 +259,6 @@
             "update" = forecaster is updated with training window data, in sequence
             provided "no-update_params" = fit to first training window, re-used
             without fit or update
->>>>>>> 3a60fbdd
 
         Returns
         -------
