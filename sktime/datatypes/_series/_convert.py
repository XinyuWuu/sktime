--- conflicted
+++ resolved
@@ -92,16 +92,10 @@
         store["columns"] = obj.columns[[0]]
 
     y = obj[obj.columns[0]]
-<<<<<<< HEAD
     y.name = obj.columns[0]
     if (
         isinstance(store, dict) and "name" in store.keys()
     ):  ## column name becomes attr name
-=======
-
-    if isinstance(store, dict) and "name" in store.keys():
-        # column name becomes attr name
->>>>>>> 0915dd22
         y.name = store["name"]
     else:
         y.name = None
